#!/usr/bin/env python
#
# Setup script for Review Board.
#
# A big thanks to Django project for some of the fixes used in here for
# MacOS X and data files installation.

import os
import subprocess
import sys

try:
    from setuptools import setup, find_packages
except ImportError:
    from ez_setup import use_setuptools
    use_setuptools()
    from setuptools import setup, find_packages


from setuptools.command.egg_info import egg_info
from distutils.command.install_data import install_data
from distutils.command.install import INSTALL_SCHEMES
from distutils.core import Command

from reviewboard import get_package_version, is_release, VERSION


# Make sure this is a version of Python we are compatible with. This should
# prevent people on older versions from unintentionally trying to install
# the source tarball, and failing.
if sys.hexversion < 0x02050000:
    sys.stderr.write('Review Board %s is incompatible with your version of '
                     'Python.\n' % get_package_version())
    sys.stderr.write('Please install Review Board 1.6.x, or '
                     'upgrade\n')
    sys.stderr.write('Python to a newer 2.x version (preferably 2.7).\n')
    sys.exit(1)
elif sys.hexversion < 0x02060000:
    markdown_requirement = 'markdown==2.2.1'
else:
    markdown_requirement = 'markdown>=2.2.1'


# Make sure we're actually in the directory containing setup.py.
root_dir = os.path.dirname(__file__)

if root_dir != "":
    os.chdir(root_dir)


# Tell distutils to put the data_files in platform-specific installation
# locations. See here for an explanation:
# http://groups.google.com/group/comp.lang.python/browse_thread/thread/35ec7b2fed36eaec/2105ee4d9e8042cb
for scheme in INSTALL_SCHEMES.values():
    scheme['data'] = scheme['purelib']


class osx_install_data(install_data):
    # On MacOS, the platform-specific lib dir is
    # /System/Library/Framework/Python/.../
    # which is wrong. Python 2.5 supplied with MacOS 10.5 has an
    # Apple-specific fix for this in distutils.command.install_data#306. It
    # fixes install_lib but not install_data, which is why we roll our own
    # install_data class.

    def finalize_options(self):
        # By the time finalize_options is called, install.install_lib is
        # set to the fixed directory, so we set the installdir to install_lib.
        # The # install_data class uses ('install_data', 'install_dir') instead.
        self.set_undefined_options('install', ('install_lib', 'install_dir'))
        install_data.finalize_options(self)


class BuildEggInfo(egg_info):
    def run(self):
        if ('sdist' in sys.argv or
            'bdist_egg' in sys.argv or
            'install' in sys.argv):
            self.run_command('build_media')

        egg_info.run(self)


class BuildMedia(Command):
    user_options = []

    def initialize_options(self):
        pass

    def finalize_options(self):
        pass

    def run(self):
        retcode = subprocess.call(['./contrib/internal/build-media.py'])

        if retcode != 0:
            raise RuntimeError('Failed to build media files')


cmdclasses = {
    'install_data': install_data,
    'egg_info': BuildEggInfo,
    'build_media': BuildMedia,
}


if sys.platform == "darwin":
    cmdclasses['install_data'] = osx_install_data


PACKAGE_NAME = 'ReviewBoard'

if is_release():
    download_url = 'http://downloads.reviewboard.org/releases/%s/%s.%s/' % \
                   (PACKAGE_NAME, VERSION[0], VERSION[1])
else:
    download_url = 'http://downloads.reviewboard.org/nightlies/'


# Build the reviewboard package.
setup(name=PACKAGE_NAME,
      version=get_package_version(),
      license="MIT",
      description="Review Board, a web-based code review tool",
      url="http://www.reviewboard.org/",
      download_url=download_url,
      author="The Review Board Project",
      author_email="reviewboard@googlegroups.com",
      maintainer="Christian Hammond",
      maintainer_email="chipx86@chipx86.com",
      packages=find_packages(),
      entry_points = {
          'console_scripts': [
              'rb-site = reviewboard.cmdline.rbsite:main',
              'rbssh = reviewboard.cmdline.rbssh:main',
          ],
          'reviewboard.hosting_services': [
              'bitbucket = reviewboard.hostingsvcs.bitbucket:Bitbucket',
              'bugzilla = reviewboard.hostingsvcs.bugzilla:Bugzilla',
              'codebasehq = reviewboard.hostingsvcs.codebasehq:CodebaseHQ',
              'fedorahosted = '
                  'reviewboard.hostingsvcs.fedorahosted:FedoraHosted',
              'github = reviewboard.hostingsvcs.github:GitHub',
              'gitorious = reviewboard.hostingsvcs.gitorious:Gitorious',
              'googlecode = reviewboard.hostingsvcs.googlecode:GoogleCode',
              'redmine = reviewboard.hostingsvcs.redmine:Redmine',
              'sourceforge = reviewboard.hostingsvcs.sourceforge:SourceForge',
              'trac = reviewboard.hostingsvcs.trac:Trac',
              'versionone = reviewboard.hostingsvcs.versionone:VersionOne',
          ],
          'reviewboard.scmtools': [
              'bzr = reviewboard.scmtools.bzr:BZRTool',
              'clearcase = reviewboard.scmtools.clearcase:ClearCaseTool',
              'cvs = reviewboard.scmtools.cvs:CVSTool',
              'git = reviewboard.scmtools.git:GitTool',
              'hg = reviewboard.scmtools.hg:HgTool',
              'perforce = reviewboard.scmtools.perforce:PerforceTool',
              'plastic = reviewboard.scmtools.plastic:PlasticTool',
              'svn = reviewboard.scmtools.svn:SVNTool',
          ],
          'reviewboard.auth_backends': [
              'ad = reviewboard.accounts.backends:ActiveDirectoryBackend',
              'ldap = reviewboard.accounts.backends:LDAPBackend',
              'nis = reviewboard.accounts.backends:NISBackend',
              'x509 = reviewboard.accounts.backends:X509Backend',
          ],
      },
      cmdclass=cmdclasses,
      install_requires=[
<<<<<<< HEAD
          'Django>=1.4.5,<1.5',
          'django_evolution>=0.6.9',
          'Djblets>=0.7.15,<0.7.16',
          'django-pipeline>=1.2.24,<1.3',
          'docutils',
          markdown_requirement,
          'mimeparse>=0.1.3',
          'paramiko>=1.9.0',
          'Pygments>=1.5',
=======
          'Django>=1.3.7,<1.4',
          'django_evolution>=0.6.9',
          'Djblets==0.6.28',
          'Pygments>=1.4',
          'paramiko>=1.7.6',
>>>>>>> 997f71f0
          'python-dateutil==1.5',
          'python-memcached',
          'pytz>=2012h',
          'recaptcha-client',
      ],
      dependency_links = [
          "http://downloads.reviewboard.org/mirror/",
          download_url,
      ],
      include_package_data=True,
      zip_safe=False,
      classifiers=[
          "Development Status :: 5 - Production/Stable",
          "Environment :: Web Environment",
          "Framework :: Django",
          "Intended Audience :: Developers",
          "License :: OSI Approved :: MIT License",
          "Natural Language :: English",
          "Operating System :: OS Independent",
          "Programming Language :: Python",
          "Topic :: Software Development",
          "Topic :: Software Development :: Quality Assurance",
      ]
)<|MERGE_RESOLUTION|>--- conflicted
+++ resolved
@@ -167,23 +167,11 @@
       },
       cmdclass=cmdclasses,
       install_requires=[
-<<<<<<< HEAD
-          'Django>=1.4.5,<1.5',
-          'django_evolution>=0.6.9',
-          'Djblets>=0.7.15,<0.7.16',
-          'django-pipeline>=1.2.24,<1.3',
-          'docutils',
-          markdown_requirement,
-          'mimeparse>=0.1.3',
-          'paramiko>=1.9.0',
-          'Pygments>=1.5',
-=======
           'Django>=1.3.7,<1.4',
           'django_evolution>=0.6.9',
           'Djblets==0.6.28',
           'Pygments>=1.4',
           'paramiko>=1.7.6',
->>>>>>> 997f71f0
           'python-dateutil==1.5',
           'python-memcached',
           'pytz>=2012h',
