<<<<<<< HEAD
"""My Account configuration pages."""
=======
"""Forms for user accounts."""
>>>>>>> a6036e2f

from __future__ import annotations

import logging
from collections import OrderedDict
from typing import TYPE_CHECKING
from urllib.parse import unquote

from django import forms
from django.contrib import messages
from django.contrib.auth.views import RedirectURLMixin
from django.forms import widgets
from django.http import HttpResponseRedirect
from django.urls import reverse
from django.utils.translation import gettext_lazy as _
from djblets.avatars.forms import (
    AvatarSettingsForm as DjbletsAvatarSettingsForm)
from djblets.configforms.forms import ConfigPageForm
from djblets.forms.fields import TimeZoneField
from djblets.privacy.consent.forms import ConsentConfigPageFormMixin
from djblets.siteconfig.models import SiteConfiguration
from oauth2_provider.models import AccessToken

from reviewboard.accounts.backends import get_enabled_auth_backends
from reviewboard.avatars import avatar_services
from reviewboard.oauth.features import oauth2_service_feature
from reviewboard.oauth.models import Application
from reviewboard.reviews.models import Group
from reviewboard.site.models import LocalSite
from reviewboard.site.urlresolvers import local_site_reverse
from reviewboard.themes.ui.registry import ui_theme_registry

if TYPE_CHECKING:
<<<<<<< HEAD
    from collections.abc import Mapping
=======
    from typing import Any
>>>>>>> a6036e2f


logger = logging.getLogger(__name__)


class AccountPageForm(ConfigPageForm):
    """Base class for a form on the My Account page.

    AccountPageForms belong to AccountPages, and will be displayed on the
    My Account page for a user.

    A simple form presents fields that can be filled out and posted.
    More advanced forms can supply their own template or even their own
    JavaScript models and views.
    """

    #: Features required for a form to be displayed.
    required_features = []

    def is_visible(self):
        """Return whether or not the form should be rendered.

        This is a base implementation that takes into account a set of required
        features.

        Returns
            bool:
            Whether or not the form should be rendered.
        """
        return all(feature.is_enabled() for feature in self.required_features)


class AccountSettingsForm(AccountPageForm):
    """Form for the Settings page for an account."""

    form_id = 'settings'
    form_title = _('Settings')

    timezone = TimeZoneField(
        label=_('Time zone'),
        required=True,
        help_text=_("The time zone you're in."))

    syntax_highlighting = forms.BooleanField(
        label=_('Enable syntax highlighting in the diff viewer'),
        required=False)

    confirm_ship_it = forms.BooleanField(
        label=_('Prompt to confirm when publishing Ship It! reviews'),
        required=False)

    open_an_issue = forms.BooleanField(
        label=_('Always open an issue when comment box opens'),
        required=False)

    default_use_rich_text = forms.BooleanField(
        label=_('Always use Markdown for text fields'),
        required=False)

    should_send_email = forms.BooleanField(
        label=_('Get e-mail notification for review requests and reviews'),
        required=False)

    should_send_own_updates = forms.BooleanField(
        label=_('Get e-mail notifications for my own activity'),
        required=False)

    enable_desktop_notifications = forms.BooleanField(
        label=_('Show desktop notifications'),
        required=False)

    #: Mapping of Profile attribute names to form field names.
    #:
    #: This is not necessarily comprehensive. Settings that require further
    #: processing may not be included.
    #:
    #: Version Added:
    #:     7.1
    _PROFILE_ATTRS_MAP: Mapping[str, str] = {
        'default_use_rich_text': 'default_use_rich_text',
        'open_an_issue': 'open_an_issue',
        'should_confirm_ship_it': 'confirm_ship_it',
        'should_enable_desktop_notifications': 'enable_desktop_notifications',
        'should_send_email': 'should_send_email',
        'should_send_own_updates': 'should_send_own_updates',
        'timezone': 'timezone',
    }

    def load(self) -> None:
        """Load data for the form."""
        profile = self.user.get_profile()

        siteconfig = SiteConfiguration.objects.get_current()
        diffviewer_syntax_highlighting = siteconfig.get(
            'diffviewer_syntax_highlighting')

        initial = {
            field_name: getattr(profile, attr_name)
            for attr_name, field_name in self._PROFILE_ATTRS_MAP.items()
        }
        initial['syntax_highlighting'] = (profile.syntax_highlighting and
                                          diffviewer_syntax_highlighting)

        self.set_initial(initial)

        if not diffviewer_syntax_highlighting:
            self.fields['syntax_highlighting'].widget.attrs.update({
                'disabled': True,
            })

    def save(self) -> None:
        """Save the form."""
        profile = self.user.get_profile()
        siteconfig = SiteConfiguration.objects.get_current()
        cleaned_data = self.cleaned_data

        if siteconfig.get('diffviewer_syntax_highlighting'):
            profile.syntax_highlighting = cleaned_data['syntax_highlighting']

        for attr_name, field_name in self._PROFILE_ATTRS_MAP.items():
            setattr(profile, attr_name, cleaned_data[field_name])

        profile.save(update_fields=(
            'default_use_rich_text',
            'open_an_issue',
            'settings',
            'should_send_email',
            'should_send_own_updates',
            'syntax_highlighting',
            'timezone',
        ))

        messages.add_message(self.request, messages.INFO,
                             _('Your settings have been saved.'))

    class Meta:
        fieldsets = (
            (_('General Settings'), {
                'fields': (
                    'form_target',
                    'timezone',
                    'confirm_ship_it',
                    'open_an_issue',
                    'default_use_rich_text',
                    'syntax_highlighting',
                ),
            }),
            (_('Notifications'), {
                'fields': ('should_send_email',
                           'should_send_own_updates',
                           'enable_desktop_notifications'),
            })
        )


class ThemeForm(AccountPageForm):
    """Form for controlling the themes of Review Board.

    Version Added:
        7.0
    """

    form_id = 'theme'
    form_title = _('Theme')

    ui_theme = forms.ChoiceField(
        label=_('Default appearance'),
        choices=[],
        widget=forms.widgets.RadioSelect())

    def __init__(self, *args, **kwargs) -> None:
        """Initialize the form.

        This will populate the theme choices with the available settings for
        the install.

        Args:
            *args (tuple):
                Positional arguments for the parent form.

            **kwargs (dict):
                Keyword arguments for the parent form.
        """
        super().__init__(*args, **kwargs)

        default_theme = ui_theme_registry.get_theme('default')

        self.fields['ui_theme'].choices = [
            ('default', _('Default appearance (%(theme_name)s)') % {
                'theme_name': default_theme.name,
            }),
            *[
                (theme.theme_id, theme.name)
                for theme in ui_theme_registry
                if theme is not default_theme
            ],
        ]

    def load(self):
        """Load settings for the form.

        This will convert stored profile settings into initial form data.
        """
        profile = self.user.get_profile()

        self.set_initial({
            'ui_theme': profile.ui_theme_id,
        })

    def save(self) -> None:
        """Save the form values to the profile.

        This will convert the user-provided form data to stored profile
        settings, and then notify the user the settings have been saved.
        """
        profile = self.user.get_profile()

        profile.ui_theme_id = self.cleaned_data['ui_theme'] or 'default'

        profile.save(update_fields=('settings',))

        messages.add_message(self.request, messages.INFO,
                             _('Your appearance settings have been saved.'))


class AvatarSettingsForm(DjbletsAvatarSettingsForm):
    """A form for configuring the avatar for a user.

    This form will only be shown when avatars are enabled for the server.
    """

    avatar_service_registry = avatar_services

    def is_visible(self):
        """Return whether or not to show the avatar settings form.

        Returns:
            bool:
            Whether or not to show the avatar settings form.
        """
        return (super(AvatarSettingsForm, self).is_visible() and
                self.avatar_service_registry.avatars_enabled and
                len(self.avatar_service_registry.enabled_services) > 0)


class APITokensForm(AccountPageForm):
    """Form for showing a user's API tokens."""

    form_id = 'api_tokens'
    form_title = _('API Tokens')
    save_label = None

    js_view_class = 'RB.APITokensView'

    def get_js_view_data(self):
        """Get data to pass to the JavaScript view."""
        # Fetch the list of the user's API tokens, globally.
        api_tokens = self.user.webapi_tokens.all()

        # Group the API tokens by LocalSite or the global site.
        serialized_api_tokens = OrderedDict()
        serialized_api_tokens[''] = \
            self._serialize_api_tokens(None, api_tokens)

        for local_site in self.page.config_view.ordered_user_local_sites:
            serialized_api_tokens[local_site.name] = \
                self._serialize_api_tokens(local_site, api_tokens)

        return {
            'apiTokens': serialized_api_tokens,
        }

    def _serialize_api_tokens(self, local_site, api_tokens):
        if local_site:
            local_site_prefix = local_site_reverse(
                'root',
                local_site_name=local_site.name)[1:]
        else:
            local_site_prefix = None

        return {
            'localSitePrefix': local_site_prefix,
            'tokens': [
                {
                    'deprecated': api_token.is_deprecated(),
                    'expired': api_token.is_expired(),
                    'expires': api_token.expires,
                    'id': api_token.pk,
                    'invalidDate': api_token.invalid_date,
                    'invalidReason': api_token.invalid_reason,
                    'lastUpdated': api_token.last_updated,
                    'lastUsed': api_token.last_used,
                    'note': api_token.note,
                    'policy': api_token.policy,
                    'timeAdded': api_token.time_added,
                    'tokenValue': api_token.token,
                    'valid': api_token.valid,
                }
                for api_token in api_tokens
                if api_token.local_site == local_site
            ]
        }


class ChangePasswordForm(AccountPageForm):
    """Form for changing a user's password."""

    form_id = 'change_password'
    form_title = _('Change Password')
    save_label = _('Change Password')

    old_password = forms.CharField(
        label=_('Current password'),
        required=True,
        widget=widgets.PasswordInput())
    password1 = forms.CharField(
        label=_('New password'),
        required=True,
        widget=widgets.PasswordInput())
    password2 = forms.CharField(
        label=_('New password (confirm)'),
        required=True,
        widget=widgets.PasswordInput())

    def is_visible(self):
        """Return whether or not the "change password" form should be shown.

        Returns:
            bool:
            Whether or not the form will be rendered.
        """
        return (super(ChangePasswordForm, self).is_visible() and
                get_enabled_auth_backends()[0].supports_change_password)

    def clean_old_password(self):
        """Validate the 'old_password' field.

        This checks to make sure the old password is correct when changing the
        password.
        """
        backend = get_enabled_auth_backends()[0]

        password = self.cleaned_data['old_password']

        try:
            is_authenticated = backend.authenticate(
                request=None,
                username=self.user.username,
                password=password)
        except Exception as e:
            logger.exception('Error when calling authenticate for auth '
                             'backend %r: %s',
                             backend, e)
            raise forms.ValidationError(_('Unexpected error when validating '
                                          'the password. Please contact the '
                                          'administrator.'))

        if not is_authenticated:
            raise forms.ValidationError(_('This password is incorrect'))

    def clean_password2(self):
        """Validate the 'password2' field.

        This makes sure that the two password fields match.
        """
        p1 = self.cleaned_data['password1']
        p2 = self.cleaned_data['password2']

        if p1 != p2:
            raise forms.ValidationError(_('Passwords do not match'))

        return p2

    def save(self):
        """Save the form."""
        from reviewboard.notifications.email.signal_handlers import \
            send_password_changed_mail

        backend = get_enabled_auth_backends()[0]

        try:
            backend.update_password(self.user, self.cleaned_data['password1'])

            self.user.save()

            messages.add_message(self.request, messages.INFO,
                                 _('Your password has been changed.'))
        except Exception as e:
            logger.error('Error when calling update_password for auth '
                         'backend %r: %s',
                         backend, e, exc_info=True)
            messages.add_message(self.request, messages.INFO,
                                 _('Unexpected error when changing your '
                                   'password. Please contact the '
                                   'administrator.'))
        else:
            send_password_changed_mail(self.user)


class ProfileForm(AccountPageForm):
    """Form for the Profile page for an account."""

    form_id = 'profile'
    form_title = _('Profile')
    save_label = _('Save Profile')

    first_name = forms.CharField(
        label=_('First name'),
        required=False)
    last_name = forms.CharField(
        label=_('Last name'),
        required=False)
    email = forms.EmailField(
        label=_('E-mail address'),
        required=True)
    profile_private = forms.BooleanField(
        required=False,
        label=_('Keep profile information private'),
        help_text=_(
            'By default, profile information (full name, e-mail address, and '
            'timezone) is only hidden from users who are not logged in. With '
            'this setting enabled, it will also be hidden from '
            'non-administrators.'))

    def load(self):
        """Load data for the form."""
        profile = self.user.get_profile()

        self.set_initial({
            'first_name': self.user.first_name,
            'last_name': self.user.last_name,
            'email': self.user.email,
            'profile_private': profile.is_private,
        })

        backend = get_enabled_auth_backends()[0]

        if not backend.supports_change_name:
            del self.fields['first_name']
            del self.fields['last_name']

        if not backend.supports_change_email:
            del self.fields['email']

    def save(self):
        """Save the form."""
        backend = get_enabled_auth_backends()[0]

        if backend.supports_change_name:
            self.user.first_name = self.cleaned_data['first_name']
            self.user.last_name = self.cleaned_data['last_name']

            try:
                backend.update_name(self.user)
            except Exception as e:
                logger.error('Error when calling update_name for auth '
                             'backend %r: %s',
                             backend, e, exc_info=True)

        if backend.supports_change_email:
            new_email = self.cleaned_data['email']

            if new_email != self.user.email:
                self.user.email = new_email

                try:
                    backend.update_email(self.user)
                except Exception as e:
                    logger.error('Error when calling update_email for auth '
                                 'backend %r: %s',
                                 backend, e, exc_info=True)

        self.user.save()

        profile = self.user.get_profile()
        profile.is_private = self.cleaned_data['profile_private']
        profile.save(update_fields=('is_private',))

        messages.add_message(self.request, messages.INFO,
                             _('Your profile has been saved.'))


class GroupsForm(AccountPageForm):
    """Form for the group membership page.

    Unlike most forms, this doesn't deal with fields or saving to the database.
    Instead, it sets up the JavaScript View and provides serialized data
    representing the groups. The View handles group membership through the
    API.
    """

    form_id = 'groups'
    form_title = _('Groups')
    save_label = None

    js_view_class = 'RB.JoinedGroupsView'

    def get_js_view_data(self):
        """Get data to pass to the JavaScript view."""
        # Fetch the list of IDs of groups the user has joined.
        joined_group_ids = self.user.review_groups.values_list('pk', flat=True)

        # Fetch the list of groups available to the user.
        serialized_groups = OrderedDict()
        serialized_groups[''] = self._serialize_groups(None, joined_group_ids)

        for local_site in self.page.config_view.ordered_user_local_sites:
            serialized_groups[local_site.name] = self._serialize_groups(
                local_site, joined_group_ids)

        return {
            'groups': serialized_groups,
        }

    def _serialize_groups(self, local_site, joined_group_ids):
        if local_site:
            local_site_name = local_site.name
        else:
            local_site_name = None

        groups = Group.objects.accessible(user=self.user,
                                          local_site=local_site)
        return [
            {
                'name': group.name,
                'reviewGroupID': group.pk,
                'displayName': group.display_name,
                'localSiteName': local_site_name,
                'joined': group.pk in joined_group_ids,
                'url': local_site_reverse('group',
                                          local_site_name=local_site_name,
                                          kwargs={'name': group.name}),
            }
            for group in groups.order_by('name')
        ]


class OAuthApplicationsForm(AccountPageForm):
    """The OAuth Application form.

    This provides a list of all current OAuth2 applications the user has
    access to.
    """

    form_id = 'oauth'
    form_title = _('OAuth Applications')
    js_view_class = 'RB.OAuthApplicationsView'

    required_features = [oauth2_service_feature]
    save_label = None

    def get_js_view_data(self):
        """Return the data for the associated Javascript view.

        Returns:
            dict:
            Data to be passed to the Javascript view.
        """
        apps = {
            site_name: []
            for site_name in (
                LocalSite.objects
                .filter(users=self.user)
                .values_list('name', flat=True)
            )
        }

        apps[''] = []

        app_qs = (
            Application.objects
            .select_related('local_site')
            .filter(user=self.user)
        )

        for app in app_qs:
            app = self.serialize_app(app)
            apps[app['localSiteName'] or ''].append(app)

        return {
            'apps': apps,
            'editURL': reverse('edit-oauth-app'),
            'baseURL': reverse('oauth-apps-resource'),
        }

    @staticmethod
    def serialize_app(app):
        """Serialize an application for the JavaScript view.

        Args:
            app (reviewboard.oauth.models.Application):
                The application to serialize.

        Returns:
            dict:
            The serialized application.
        """
        if app.local_site is not None:
            local_site_name = app.local_site.name
        else:
            local_site_name = None

        enabled = app.enabled
        is_disabled_for_security = (not enabled and
                                    app.is_disabled_for_security)
        original_user = None

        if is_disabled_for_security:
            original_user = app.original_user.username

        return {
            'id': app.pk,
            'editURL': reverse('edit-oauth-app', kwargs={'app_id': app.pk}),
            'enabled': app.enabled,
            'isDisabledForSecurity': app.is_disabled_for_security,
            'localSiteName': local_site_name,
            'name': app.name,
            'originalUser': original_user,
        }


class OAuthTokensForm(AccountPageForm):
    """The OAuth Token form

    This provides a list of all current OAuth2 tokens the user has created.
    """

    form_id = 'oauth_tokens'
    form_title = _('OAuth Tokens')
    js_view_class = 'RB.OAuthTokensView'

    required_features = [oauth2_service_feature]
    save_label = None

    def get_js_view_data(self):
        """Return the data for the JavaScript view.

        Returns:
            dict:
            A dict containing a single key:

            ``'tokens'`` (:py:class:`list`):
                A list of serialized information about each token.
        """
        tokens = [
            self.serialize_token(token)
            for token in (
                AccessToken.objects
                .select_related('application', 'application__local_site')
                .filter(user=self.user)
            )
        ]

        return {
            'tokens': tokens,
        }

    @staticmethod
    def serialize_token(token):
        """Serialize a single token for the JavaScript view.

        Returns:
            dict:
            A dict with the following keys:

            ``'apiURL'`` (:py:class:`unicode`):
                The URL to access the token via the API.

            ``'application'`` (:py:class:`unicode`):
                The name of the application the token is associated with.
        """
        return {
            'apiURL': local_site_reverse(
                'oauth-token-resource',
                local_site=token.application.local_site,
                kwargs={
                    'oauth_token_id': token.pk,
                },
            ),
            'application': token.application.name,
        }


class PrivacyForm(ConsentConfigPageFormMixin, RedirectURLMixin,
                  AccountPageForm):
    """A form for displaying privacy information and gathering consent.

    This will display a user's privacy rights, link to any configured
    Privacy Policy document, and display a form for gathering consent for
    features that make use of the user's personally identifying information.

    Version Changed:
        7.0.5:
        Added :py:class:`django.contrib.auth.views.RedirectURLMixin` as a mixin
        to the class, to verify that we're using safe URL redirects.
    """

    next_url = forms.CharField(required=False,
                               widget=forms.HiddenInput)

    form_title = _('My Privacy Rights')
    template_name = 'accounts/privacy_form.html'
    redirect_field_name = 'next_url'

    def __init__(self, *args, **kwargs) -> None:
        """Initialize the form.

        Args:
            *args (tuple):
                Positional arguments to pass to the parent form.

            **kwargs (dict):
                Keyword arguments to pass to the parent form.
        """
        super().__init__(*args, **kwargs)

        siteconfig = SiteConfiguration.objects.get_current()

        if not siteconfig.get('privacy_enable_user_consent'):
            del self.fields[self.consent_field_name]
            self.save_label = None

    def load(self) -> None:
        """Load the form data.

        If a ``?next`` query argument is provided, it will be loaded into the
        initial value for the ``next_url`` so that it will persist through
        page submission.
        """
        super().load()

        next_url = self.request.GET.get('next')

        if next_url:
            self.set_initial({'next_url': unquote(next_url)})

    def is_visible(self) -> bool:
        """Return whether or not the form should be rendered.

        This will check if there's any information to display in this form.
        It's only displayed if consent requirements are enabled or there's
        any privacy information configured in Admin Settings.

        Returns:
            bool:
            Whether or not the form should be rendered.
        """
        siteconfig = SiteConfiguration.objects.get_current()

        return (siteconfig.get('privacy_enable_user_consent') or
                bool(siteconfig.get('privacy_info_html')))

    def get_extra_context(self) -> dict[str, Any]:
        """Return extra context for the template.

        Returns:
            dict:
            Context used for rendering the form's template.
        """
        siteconfig = SiteConfiguration.objects.get_current()

        return {
            'privacy_info_html': siteconfig.get('privacy_info_html'),
        }

    def clean_next_url(self) -> str | None:
        """Clean the next_url field.

        Returns:
            str:
            The URL to redirect to, if any.
        """
        return self.cleaned_data.get('next_url', '').strip() or None

    def save(self) -> HttpResponseRedirect | None:
        """Save the privacy form.

        This may redirect the user to the next URL if it is specified.

        Returns:
            django.http.HttpResponseRedirect:
            A redirect to the next URL if given and ``None`` otherwise.
        """
        redirect_to = self.get_redirect_url()

        if redirect_to:
            self.save_consent(self.request.user)
            return HttpResponseRedirect(redirect_to)
        else:
            return super().save()<|MERGE_RESOLUTION|>--- conflicted
+++ resolved
@@ -1,8 +1,4 @@
-<<<<<<< HEAD
-"""My Account configuration pages."""
-=======
 """Forms for user accounts."""
->>>>>>> a6036e2f
 
 from __future__ import annotations
 
@@ -36,11 +32,8 @@
 from reviewboard.themes.ui.registry import ui_theme_registry
 
 if TYPE_CHECKING:
-<<<<<<< HEAD
     from collections.abc import Mapping
-=======
     from typing import Any
->>>>>>> a6036e2f
 
 
 logger = logging.getLogger(__name__)
