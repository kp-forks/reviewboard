--- conflicted
+++ resolved
@@ -846,12 +846,8 @@
                 return HttpResponse('success')
 
         request = RequestFactory().request()
-<<<<<<< HEAD
-        request.user = User.objects.create(username='doc')
-=======
         request.user = User.objects.create_user(username='doc',
                                                 email='doc@example.com')
->>>>>>> 16d0695b
 
         view = MyView.as_view()
         response = view(request)
@@ -917,12 +913,8 @@
                 return HttpResponse('success')
 
         request = RequestFactory().request()
-<<<<<<< HEAD
-        request.user = User.objects.create(username='doc')
-=======
         request.user = User.objects.create_user(username='doc',
                                                 email='doc@example.com')
->>>>>>> 16d0695b
 
         view = MyView.as_view()
         response = view(request)
@@ -959,12 +951,8 @@
                 return HttpResponse('success')
 
         request = RequestFactory().request()
-<<<<<<< HEAD
-        request.user = User.objects.create(username='doc')
-=======
         request.user = User.objects.create_user(username='doc',
                                                 email='doc@example.com')
->>>>>>> 16d0695b
 
         view = MyView.as_view()
         response = view(request)
@@ -983,12 +971,8 @@
                 return HttpResponse('success')
 
         request = RequestFactory().request()
-<<<<<<< HEAD
-        request.user = User.objects.create(username='doc')
-=======
         request.user = User.objects.create_user(username='doc',
                                                 email='doc@example.com')
->>>>>>> 16d0695b
         Profile.objects.create(user=request.user)
 
         view = MyView.as_view()
