"""Version information for Review Board dependencies.

This contains constants that other parts of Review Board (primarily packaging)
can use to look up information on major dependencies of Review Board.

The contents in this file might change substantially between releases. If
you're going to make use of data from this file, code defensively.
"""

from __future__ import unicode_literals

import sys
import textwrap


#: The minimum supported version of Python 2.x.
PYTHON_2_MIN_VERSION = (2, 7)

#: The minimum supported version of Python 3.x.
PYTHON_3_MIN_VERSION = (3, 6)

#: A string representation of the minimum supported version of Python 2.x.
PYTHON_2_MIN_VERSION_STR = '%s.%s' % (PYTHON_2_MIN_VERSION)

#: A string representation of the minimum supported version of Python 3.x.
PYTHON_3_MIN_VERSION_STR = '%s.%s' % (PYTHON_3_MIN_VERSION)

#: A dependency version range for Python 2.x.
PYTHON_2_RANGE = "=='%s.*'" % PYTHON_2_MIN_VERSION_STR

#: A dependency version range for Python 3.x.
PYTHON_3_RANGE = ">='%s'" % PYTHON_3_MIN_VERSION_STR


# NOTE: This file may not import other (non-Python) modules! (Except for
#       the parent reviewboard module, which must be importable anyway). This
#       module is used for packaging and be needed before any dependencies
#       have been installed.


#: The major version of Django we're using for documentation.
django_doc_major_version = '1.11'

#: The major version of Djblets we're using for documentation.
djblets_doc_major_version = '2.x'

#: The version of Django required for the current version of Python.
django_version = '>=1.11.29,<1.11.999'

#: The version range required for Djblets.
djblets_version = '>=2.3.4,<=2.999'

#: All dependencies required to install Review Board.
package_dependencies = {
    'bleach': '>=3.3,<3.3.999',
    'cryptography': [
        {
            'python': PYTHON_2_RANGE,
            'version': '>=1.8.1,<3.3.999',
        },
        {
            'python': PYTHON_3_RANGE,
            'version': '>=1.8.1',
        },
    ],
    'Django': django_version,
    'django-cors-headers': '>=1.1.0,<1.1.999',
<<<<<<< HEAD
    'django_evolution': '>=2.1.4,<=2.1.999',
    'django-haystack': '>=2.8.1,<2.999',
    'django-multiselectfield': '>=0.1.12,<=0.1.999',
=======
    'django_evolution': '>=0.7.7,<=0.7.999',
    'django-haystack': '>=2.4.0,<=2.4.999',
    'django-multiselectfield': '==0.1.12',
>>>>>>> 5affd3ab
    'django-oauth-toolkit': '>=0.9.0,<0.9.999',
    'Djblets': djblets_version,
    'docutils': '',
    'elasticsearch': '>=2.4.1,<2.999',
    'pydiffx': '>=1.0,<=1.999',

    # Markdown 3.2 dropped support for Python 2.
    'markdown': [
        {
            'python': PYTHON_2_RANGE,
            'version': '>=3.1.1,<3.1.999',
        },
        {
            'python': PYTHON_3_RANGE,
            'version': '>=3.3.3,<3.3.999',
        },
    ],

    'mimeparse': '>=0.1.3,<0.1.999',
    'paramiko': '>=1.12',
    'Pygments': [
        {
            'python': PYTHON_2_RANGE,
            'version': '>=2.1,<=2.5.999',
        },
        {
            'python': PYTHON_3_RANGE,
            'version': '>=2.1',
        },
    ],

    # To keep behavior consistent between Python 2 and 3 installs, we're
    # sticking with the pymdown-extensions 6.x range. At the time of this
    # writing (November 14, 2020), the latest version is 8.0.1, and 6.3+
    # all require Python-Markdown 3.2+, which requires Python 3.
    #
    # Once we drop Python 2 support, we can migrate to the latest
    # pymdown-extensions release.
    'pymdown-extensions': [
        {
            'python': PYTHON_2_RANGE,
            'version': '>=6.2,<6.2.999',
        },
        {
            'python': PYTHON_3_RANGE,
            'version': '>=6.3,<6.3.999',
        },
    ],
    'python-memcached': '',
    'pytz': '>=2015.2',
    'Whoosh': '>=2.6',

    # The following are pinned versions/ranges needed to satisfy dependency
    # conflicts between multiple projects. We are not using these directly.
    # These should be removed in future versions of Review Board as
    # dependencies change.

    # asana dependencies:
    'requests-oauthlib': '>=0.8,<=1.0',

    # django-oauth-toolkit dependencies:
    'django-braces': '==1.13.0',
    'oauthlib': '==1.0.1',

    # cryptography and paramiko dependencies:
    'bcrypt': [
        {
            'python': PYTHON_2_RANGE,
            'version': '>=3.1.7,<3.1.999',
        },
    ],

    # The core "packaging" dependency dropped Python 2.7 support in 21.0
    # (released July 3, 2021), so we need to pin it.
    'packaging': [
        {
            'python': PYTHON_2_RANGE,
            'version': '<21.0',
        },
    ],

    # setuptools and other modules need pyparsing, but 3.0+ won't support
    # Python 2.7.
    'pyparsing': [
        {
            'python': PYTHON_2_RANGE,
            'version': '>=2.4,<2.4.999',
        },
    ],
}

#: Dependencies only specified during the packaging process.
#:
#: These dependencies are not used when simply developing Review Board.
#: The dependencies here are generally intended to be those that themselves
#: require Review Board.
package_only_dependencies = {
    'rbintegrations': '>=2.0.2,<2.999',
}


_dependency_error_count = 0
_dependency_warning_count = 0


def build_dependency_list(deps, version_prefix=''):
    """Build a list of dependency specifiers from a dependency map.

    This can be used along with :py:data:`package_dependencies`,
    :py:data:`npm_dependencies`, or other dependency dictionaries to build a
    list of dependency specifiers for use on the command line or in
    :file:`setup.py`.

    Args:
        deps (dict):
            A dictionary of dependencies.

    Returns:
        list of unicode:
        A list of dependency specifiers.
    """
    new_deps = []

    for dep_name, dep_details in deps.items():
        if isinstance(dep_details, list):
            new_deps += [
                '%s%s%s; python_version%s'
                % (dep_name, version_prefix, entry['version'], entry['python'])
                for entry in dep_details
            ]
        else:
            new_deps.append('%s%s%s' % (dep_name, version_prefix, dep_details))

    return sorted(new_deps, key=lambda s: s.lower())


def _dependency_message(message, prefix=''):
    """Utility function to print and track a dependency-related message.

    This will track that a message was printed, allowing us to determine if
    any messages were shown to the user.

    Args:
        message (unicode):
            The dependency-related message to display. This will be wrapped,
            but long strings (like paths) will not contain line breaks.

        prefix (unicode, optional):
            The prefix for the message. All text will be aligned after this.
    """
    sys.stderr.write('\n%s\n'
                     % textwrap.fill(message,
                                     initial_indent=prefix,
                                     subsequent_indent=' ' * len(prefix),
                                     break_long_words=False,
                                     break_on_hyphens=False))


def dependency_error(message):
    """Print a dependency error.

    This will track that a message was printed, allowing us to determine if
    any messages were shown to the user.

    Args:
        message (unicode):
            The dependency error to display. This will be wrapped, but long
            strings (like paths) will not contain line breaks.
    """
    global _dependency_error_count

    _dependency_message(message, prefix='ERROR: ')
    _dependency_error_count += 1


def dependency_warning(message):
    """Print a dependency warning.

    This will track that a message was printed, allowing us to determine if
    any messages were shown to the user.

    Args:
        message (unicode):
            The dependency warning to display. This will be wrapped, but long
            strings (like paths) will not contain line breaks.
    """
    global _dependency_warning_count

    _dependency_message(message, prefix='WARNING: ')
    _dependency_warning_count += 1


def fail_if_missing_dependencies():
    """Exit the process with an error if dependency messages were shown.

    If :py:func:`dependency_error` or :py:func:`dependency_warning` were
    called, this will print some help information with a link to the manual
    and then exit the process.
    """
    if _dependency_warning_count > 0 or _dependency_error_count > 0:
        from reviewboard import get_manual_url

        _dependency_message('Please see %s for help setting up Review Board.'
                            % get_manual_url())

        if _dependency_error_count > 0:
            sys.exit(1)<|MERGE_RESOLUTION|>--- conflicted
+++ resolved
@@ -65,15 +65,9 @@
     ],
     'Django': django_version,
     'django-cors-headers': '>=1.1.0,<1.1.999',
-<<<<<<< HEAD
     'django_evolution': '>=2.1.4,<=2.1.999',
     'django-haystack': '>=2.8.1,<2.999',
-    'django-multiselectfield': '>=0.1.12,<=0.1.999',
-=======
-    'django_evolution': '>=0.7.7,<=0.7.999',
-    'django-haystack': '>=2.4.0,<=2.4.999',
     'django-multiselectfield': '==0.1.12',
->>>>>>> 5affd3ab
     'django-oauth-toolkit': '>=0.9.0,<0.9.999',
     'Djblets': djblets_version,
     'docutils': '',
