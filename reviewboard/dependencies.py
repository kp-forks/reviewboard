--- conflicted
+++ resolved
@@ -131,7 +131,6 @@
     'oauthlib': '==1.0.1',
 
     # cryptography and paramiko dependencies:
-<<<<<<< HEAD
     'bcrypt': [
         {
             'python': PYTHON_2_RANGE,
@@ -142,13 +141,19 @@
             'version': '>=3.1.7',
         },
     ],
-=======
-    'bcrypt': '>=3.1.7,<3.1.999',
 
     # setuptools and other modules need pyparsing, but 3.0+ won't support
     # Python 2.7.
-    'pyparsing': '>=2.4,<2.4.999',
->>>>>>> 46e9ebb6
+    'pyparsing': [
+        {
+            'python': PYTHON_2_RANGE,
+            'version': '>=2.4,<2.4.999',
+        },
+        {
+            'python': PYTHON_3_RANGE,
+            'version': '>=2.4',
+        }
+    ],
 }
 
 #: Dependencies only specified during the packaging process.
