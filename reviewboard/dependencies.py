--- conflicted
+++ resolved
@@ -40,12 +40,7 @@
     'Pygments': '>=2.1',
     'python-dateutil': '==1.5',
     'python-memcached': '',
-<<<<<<< HEAD
-    'pytz': '',
-=======
     'pytz': '>=2015.2',
-    'recaptcha-client': '',
->>>>>>> 1cc42345
     'Whoosh': '>=2.6',
 }
 
