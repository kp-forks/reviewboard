from __future__ import unicode_literals

from django.core.exceptions import ObjectDoesNotExist, ValidationError
from django.db.models import Q
from django.utils import six
from djblets.util.decorators import augment_method_from
from djblets.webapi.decorators import (webapi_login_required,
                                       webapi_response_errors,
                                       webapi_request_fields)
from djblets.webapi.errors import (DOES_NOT_EXIST, INVALID_FORM_DATA,
                                   NOT_LOGGED_IN, PERMISSION_DENIED)
from djblets.webapi.fields import (BooleanFieldType,
                                   IntFieldType,
                                   StringFieldType)

from reviewboard.scmtools.forms import RepositoryForm
from reviewboard.scmtools.models import Repository, Tool
from reviewboard.webapi.base import WebAPIResource
from reviewboard.webapi.decorators import (webapi_check_login_required,
                                           webapi_check_local_site)
from reviewboard.webapi.errors import (BAD_HOST_KEY,
                                       MISSING_REPOSITORY,
                                       MISSING_USER_KEY,
                                       REPO_AUTHENTICATION_ERROR,
                                       REPO_INFO_ERROR,
                                       REPOSITORY_ALREADY_EXISTS,
                                       SERVER_CONFIG_ERROR,
                                       UNVERIFIED_HOST_CERT,
                                       UNVERIFIED_HOST_KEY)
from reviewboard.webapi.mixins import UpdateFormMixin
from reviewboard.webapi.resources import resources


class RepositoryResource(UpdateFormMixin, WebAPIResource):
    """Provides information on a registered repository.

    Review Board has a list of known repositories, which can be modified
    through the site's administration interface. These repositories contain
    the information needed for Review Board to access the files referenced
    in diffs.
    """

    model = Repository
    form_class = RepositoryForm

    name_plural = 'repositories'
    fields = {
        'id': {
            'type': IntFieldType,
            'description': 'The numeric ID of the repository.',
        },
        'name': {
            'type': StringFieldType,
            'description': 'The name of the repository.',
        },
        'path': {
            'type': StringFieldType,
            'description': 'The main path to the repository, which is used '
                           'for communicating with the repository and '
                           'accessing files.',
        },
        'mirror_path': {
            'type': StringFieldType,
            'description': 'An alternate path to the repository, for '
                           'lookup purposes.',
            'added_in': '1.7.19',
        },
        'visible': {
            'type': BooleanFieldType,
            'description': 'Whether or not this repository is visible (admin '
                           'only).',
            'added_in': '2.0',
        },
        'tool': {
            'type': StringFieldType,
            'description': 'The name of the internal repository '
                           'communication class used to talk to the '
                           'repository. This is generally the type of the '
                           'repository.',
        },
        'bug_tracker': {
            'type': StringFieldType,
            'description': 'The URL to a bug in the bug tracker for '
                           'this repository, with ``%s`` in place of the '
                           'bug ID.',
            'added_in': '2.5',
        }
    }
    uri_object_key = 'repository_id'
    item_child_resources = [
        resources.diff_file_attachment,
        resources.repository_branches,
        resources.repository_commits,
        resources.repository_info,
    ]

    allowed_methods = ('GET', 'POST', 'PUT', 'DELETE')

    @webapi_check_login_required
    def get_queryset(self, request, is_list=False, local_site_name=None,
                     show_invisible=False, *args, **kwargs):
        """Returns a queryset for Repository models."""
        local_site = self._get_local_site(local_site_name)

        if is_list:
            queryset = self.model.objects.accessible(
                request.user,
                visible_only=not show_invisible,
                local_site=local_site)

            q = Q()

            if 'name' in request.GET:
                q = q & Q(name__in=request.GET.get('name').split(','))

            if 'path' in request.GET:
                paths = request.GET['path'].split(',')
                q = q & (Q(path__in=paths) | Q(mirror_path__in=paths))

            if 'name-or-path' in request.GET:
                name_or_paths = request.GET['name-or-path'].split(',')
                q = q & (Q(name__in=name_or_paths) |
                         Q(path__in=name_or_paths) |
                         Q(mirror_path__in=name_or_paths))

            if 'tool' in request.GET:
                q = q & Q(tool__name__in=request.GET['tool'].split(','))

            if 'hosting-service' in request.GET:
                q = q & Q(hosting_account__service_name__in=
                          request.GET['hosting-service'].split(','))

            if 'username' in request.GET:
                usernames = request.GET['username'].split(',')

                q = q & (Q(username__in=usernames) |
                         Q(hosting_account__username__in=usernames))

            return queryset.filter(q).distinct()
        else:
            return self.model.objects.filter(local_site=local_site)

    def parse_tool_field(self, value, **kwargs):
        """Parse the tool field in a request.

        Args:
            value (unicode):
                The name of the tool, as provided in the request.

            **kwargs (dict):
                Additional keyword arguments passed to the method.

        Returns:
            unicode:
            The resulting SCMTool ID to use for the form.

        Raises:
            django.core.exceptions.ValidationError:
                The tool could not be found.
        """
        try:
            return Tool.objects.filter(name=value)[0].scmtool_id
        except IndexError:
            raise ValidationError('This is not a valid SCMTool')

    def serialize_tool_field(self, obj, **kwargs):
        return obj.tool.name

    def has_access_permissions(self, request, repository, *args, **kwargs):
        return repository.is_accessible_by(request.user)

    def has_modify_permissions(self, request, repository, *args, **kwargs):
        return repository.is_mutable_by(request.user)

    def has_delete_permissions(self, request, repository, *args, **kwargs):
        return repository.is_mutable_by(request.user)

    @webapi_check_login_required
    @webapi_check_local_site
    @webapi_request_fields(
        optional=dict({
            'name': {
                'type': StringFieldType,
                'description': 'Filter repositories by one or more '
                               'comma-separated names.',
                'added_in': '1.7.21',
            },
            'path': {
                'type': StringFieldType,
                'description': 'Filter repositories by one or more '
                               'comma-separated paths or mirror paths.',
                'added_in': '1.7.21',
            },
            'name-or-path': {
                'type': StringFieldType,
                'description': 'Filter repositories by one or more '
                               'comma-separated names, paths, or '
                               'mirror paths.',
                'added_in': '1.7.21',
            },
            'tool': {
                'type': StringFieldType,
                'description': 'Filter repositories by one or more '
                               'comma-separated tool names.',
                'added_in': '1.7.21',
            },
            'hosting-service': {
                'type': StringFieldType,
                'description': 'Filter repositories by one or more '
                               'comma-separated hosting service IDs.',
                'added_in': '1.7.21',
            },
            'username': {
                'type': StringFieldType,
                'description': 'Filter repositories by one or more '
                               'comma-separated usernames.',
                'added_in': '1.7.21',
            },
            'show-invisible': {
                'type': BooleanFieldType,
                'description': 'Whether to list only visible repositories or '
                               'all repositories.',
                'added_in': '2.0',
            },
        }, **WebAPIResource.get_list.optional_fields),
        required=WebAPIResource.get_list.required_fields,
        allow_unknown=True
    )
    def get_list(self, request, *args, **kwargs):
        """Retrieves the list of repositories on the server.

        This will only list visible repositories. Any repository that the
        administrator has hidden will be excluded from the list.
        """
        show_invisible = request.GET.get('show-invisible', False)
        return super(RepositoryResource, self).get_list(
            request, show_invisible=show_invisible, *args, **kwargs)

    @webapi_check_local_site
    @augment_method_from(WebAPIResource)
    def get(self, *args, **kwargs):
        """Retrieves information on a particular repository.

        This will only return basic information on the repository.
        Authentication information, hosting details, and repository-specific
        information are not provided.
        """
        pass

    @webapi_check_local_site
    @webapi_login_required
    @webapi_response_errors(BAD_HOST_KEY, INVALID_FORM_DATA, NOT_LOGGED_IN,
                            PERMISSION_DENIED, REPO_AUTHENTICATION_ERROR,
                            REPO_INFO_ERROR, REPOSITORY_ALREADY_EXISTS,
                            SERVER_CONFIG_ERROR, UNVERIFIED_HOST_CERT,
                            UNVERIFIED_HOST_KEY)
    @webapi_request_fields(
        required={
            'name': {
                'type': StringFieldType,
                'description': 'The human-readable name of the repository.',
                'added_in': '1.6',
            },
            'path': {
                'type': StringFieldType,
                'description': 'The path to the repository.',
                'added_in': '1.6',
            },
            'tool': {
<<<<<<< HEAD
                'type': StringFieldType,
                'description': 'The ID of the SCMTool to use.',
=======
                'type': six.text_type,
                'description': 'The name of the SCMTool to use. Valid '
                               'names can be found in the Administration UI.',
>>>>>>> e27a5f85
                'added_in': '1.6',
            },
        },
        optional={
            'bug_tracker': {
                'type': StringFieldType,
                'description': 'The URL to a bug in the bug tracker for '
                               'this repository, with ``%s`` in place of the '
                               'bug ID.',
                'added_in': '1.6',
            },
            'encoding': {
                'type': StringFieldType,
                'description': 'The encoding used for files in the '
                               'repository. This is an advanced setting '
                               'and should only be used if you absolutely '
                               'need it.',
                'added_in': '1.6',
            },
            'mirror_path': {
                'type': StringFieldType,
                'description': 'An alternate path to the repository.',
                'added_in': '1.6',
            },
            'password': {
                'type': StringFieldType,
                'description': 'The password used to access the repository.',
                'added_in': '1.6',
            },
            'public': {
                'type': BooleanFieldType,
                'description': 'Whether or not review requests on the '
                               'repository will be publicly accessible '
                               'by users on the site. The default is true.',
                'added_in': '1.6',
            },
            'raw_file_url': {
                'type': StringFieldType,
                'description': "A URL mask used to check out a particular "
                               "file using HTTP. This is needed for "
                               "repository types that can't access files "
                               "natively. Use ``<revision>`` and "
                               "``<filename>`` in the URL in place of the "
                               "revision and filename parts of the path.",
                'added_in': '1.6',
            },
            'trust_host': {
                'type': BooleanFieldType,
                'description': 'Whether or not any unknown host key or '
                               'certificate should be accepted. The default '
                               'is false, in which case this will error out '
                               'if encountering an unknown host key or '
                               'certificate.',
                'added_in': '1.6',
            },
            'username': {
                'type': StringFieldType,
                'description': 'The username used to access the repository.',
                'added_in': '1.6',
            },
            'visible': {
                'type': BooleanFieldType,
                'description': 'Whether the repository is visible.',
                'added_in': '2.0',
            },
        },
    )
    def create(self, request, local_site, parsed_request_fields, *args,
               **kwargs):
        """Creates a repository.

        This will create a new repository that can immediately be used for
        review requests.

        The ``tool`` is a registered SCMTool name. This must be known
        beforehand, and can be looked up in the Review Board administration UI.

        Before saving the new repository, the repository will be checked for
        access. On success, the repository will be created and this will
        return :http:`201`.

        In the event of an access problem (authentication problems,
        bad/unknown SSH key, or unknown certificate), an error will be
        returned and the repository information won't be updated. Pass
        ``trust_host=1`` to approve bad/unknown SSH keys or certificates.
        """
        if not Repository.objects.can_create(request.user, local_site):
            return self.get_no_access_error(request)

        return self._create_or_update(form_data=parsed_request_fields,
                                      request=request,
                                      local_site=local_site)

    @webapi_check_local_site
    @webapi_login_required
    @webapi_response_errors(DOES_NOT_EXIST, NOT_LOGGED_IN, PERMISSION_DENIED,
                            INVALID_FORM_DATA, SERVER_CONFIG_ERROR,
                            BAD_HOST_KEY, UNVERIFIED_HOST_KEY,
                            UNVERIFIED_HOST_CERT, REPO_AUTHENTICATION_ERROR,
                            REPO_INFO_ERROR)
    @webapi_request_fields(
        optional={
            'archive_name': {
                'type': BooleanFieldType,
                'description': "Whether or not the (non-user-visible) name of "
                               "the repository should be changed so that it "
                               "(probably) won't conflict with any future "
                               "repository names. Starting in 3.0.12, "
                               "performing a DELETE will archive the "
                               "repository, and is the preferred method.",
                'added_in': '1.6.2',
                'deprecated_in': '3.0.12',
            },
            'bug_tracker': {
                'type': StringFieldType,
                'description': 'The URL to a bug in the bug tracker for '
                               'this repository, with ``%s`` in place of the '
                               'bug ID.',
                'added_in': '1.6',
            },
            'encoding': {
                'type': StringFieldType,
                'description': 'The encoding used for files in the '
                               'repository. This is an advanced setting '
                               'and should only be used if you absolutely '
                               'need it.',
                'added_in': '1.6',
            },
            'mirror_path': {
                'type': StringFieldType,
                'description': 'An alternate path to the repository.',
                'added_in': '1.6',
            },
            'name': {
                'type': StringFieldType,
                'description': 'The human-readable name of the repository.',
                'added_in': '1.6',
            },
            'password': {
                'type': StringFieldType,
                'description': 'The password used to access the repository.',
                'added_in': '1.6',
            },
            'path': {
                'type': StringFieldType,
                'description': 'The path to the repository.',
                'added_in': '1.6',
            },
            'public': {
                'type': BooleanFieldType,
                'description': 'Whether or not review requests on the '
                               'repository will be publicly accessible '
                               'by users on the site. The default is true.',
                'added_in': '1.6',
            },
            'raw_file_url': {
                'type': StringFieldType,
                'description': "A URL mask used to check out a particular "
                               "file using HTTP. This is needed for "
                               "repository types that can't access files "
                               "natively. Use ``<revision>`` and "
                               "``<filename>`` in the URL in place of the "
                               "revision and filename parts of the path.",
                'added_in': '1.6',
            },
            'trust_host': {
                'type': BooleanFieldType,
                'description': 'Whether or not any unknown host key or '
                               'certificate should be accepted. The default '
                               'is false, in which case this will error out '
                               'if encountering an unknown host key or '
                               'certificate.',
                'added_in': '1.6',
            },
            'username': {
                'type': StringFieldType,
                'description': 'The username used to access the repository.',
                'added_in': '1.6',
            },
            'visible': {
                'type': BooleanFieldType,
                'description': 'Whether the repository is visible.',
                'added_in': '2.0',
            },
        },
    )
    def update(self, request, local_site, parsed_request_fields,
               archive_name=None, *args, **kwargs):
        """Updates a repository.

        This will update the information on a repository. If the path,
        username, or password has changed, Review Board will try again to
        verify access to the repository.

        In the event of an access problem (authentication problems,
        bad/unknown SSH key, or unknown certificate), an error will be
        returned and the repository information won't be updated. Pass
        ``trust_host=1`` to approve bad/unknown SSH keys or certificates.
        """
        try:
            repository = self.get_object(request, *args, **kwargs)
        except ObjectDoesNotExist:
            return DOES_NOT_EXIST

        if not self.has_modify_permissions(request, repository):
            return self.get_no_access_error(request)

        form_data = parsed_request_fields.copy()
        form_data['tool'] = repository.tool.name

        return self._create_or_update(repository=repository,
                                      form_data=form_data,
                                      request=request,
                                      local_site=local_site,
                                      archive=archive_name)

    @webapi_check_local_site
    @webapi_login_required
    @webapi_response_errors(DOES_NOT_EXIST, NOT_LOGGED_IN, PERMISSION_DENIED)
    def delete(self, request, *args, **kwargs):
        """Deletes a repository.

        Repositories associated with review requests won't be fully deleted
        from the database. Instead, they'll be archived, removing them from
        any lists of repositories but freeing up their name for use in a
        future repository.

        .. versionchanged::
            3.0.12
            Previous releases simply marked a repository as invisible when
            deleting. Starting in 3.0.12, the repository is archived instead.
        """
        try:
            repository = self.get_object(request, *args, **kwargs)
        except ObjectDoesNotExist:
            return DOES_NOT_EXIST

        if not self.has_delete_permissions(request, repository):
            return self.get_no_access_error(request)

        if repository.review_requests.exists():
            # We don't actually delete the repository. We instead archive it.
            # Otherwise, all the review requests are lost. By archiving it,
            # it'll be removed from the UI and from the list in the API.
            repository.archive()
        else:
            repository.delete()

        return 204, {}

    def _create_or_update(self, form_data, request, local_site,
                          repository=None, archive=False):
        """Create or update a repository.

        Args:
            form_data (dict):
                The repository data to pass to the form.

            request (django.http.HttpRequest):
                The HTTP request from the client.

            local_site (reviewboard.site.models.LocalSite):
                The Local Site being operated on.

            repository (reviewboard.scmtools.models.Repository):
                An existing repository instance to update, if responding to
                a HTTP PUT request.

            archive (bool, optional):
                Whether to archive the repository after updating it.

        Returns:
            tuple or django.http.HttpResponse:
            The response to send back to the client.
        """
        if form_data.get('bug_tracker'):
            form_data['bug_tracker_type'] = \
                RepositoryForm.CUSTOM_BUG_TRACKER_ID

        return self.handle_form_request(
            data=form_data,
            request=request,
            instance=repository,
            form_kwargs={
                'limit_to_local_site': local_site,
                'request': request,
            },
            archive=archive)

    def save_form(self, archive, **kwargs):
        """Save the form.

        This will save the repository instance and then optionally archive
        the repository.

        Args:
            archive (bool):
                Whether to archive the repository.

            **kwargs (dict):
                Additional keyword arguments to pass to the parent method.

        Returns:
            reviewboard.scmtools.models.Repository:
            The saved repository.
        """
        repository = super(RepositoryResource, self).save_form(**kwargs)

        if archive:
            repository.archive()

        return repository

    def build_form_error_response(self, form=None, **kwargs):
        """Build an error response based on the form.

        Args:
            form (reviewboard.scmtools.forms.RepositoryForm, optional):
                The repository form.

            **kwargs (dict):
                Keyword arguments passed to this method.

        Returns:
            tuple or django.http.HttpResponse:
            The error response.
        """
        if form is not None:
            if form.get_repository_already_exists():
                return REPOSITORY_ALREADY_EXISTS
            elif form.form_validation_error is not None:
                code = getattr(form.form_validation_error, 'code', None)
                params = getattr(form.form_validation_error, 'params') or {}
                e = params.get('exception')

                if code == 'repository_not_found':
                    return MISSING_REPOSITORY
                elif code == 'repo_auth_failed':
                    return REPO_AUTHENTICATION_ERROR, {
                        'reason': six.text_type(e),
                    }
                elif code == 'cert_unverified':
                    cert = e.certificate

                    return UNVERIFIED_HOST_CERT, {
                        'certificate': {
                            'failures': cert.failures,
                            'fingerprint': cert.fingerprint,
                            'hostname': cert.hostname,
                            'issuer': cert.issuer,
                            'valid': {
                                'from': cert.valid_from,
                                'until': cert.valid_until,
                            },
                        },
                    }
                elif code == 'host_key_invalid':
                    return BAD_HOST_KEY, {
                        'hostname': e.hostname,
                        'expected_key': e.raw_expected_key.get_base64(),
                        'key': e.raw_key.get_base64(),
                    }
                elif code == 'host_key_unverified':
                    return UNVERIFIED_HOST_KEY, {
                        'hostname': e.hostname,
                        'key': e.raw_key.get_base64(),
                    }
                elif code in ('accept_cert_failed',
                              'add_host_key_failed',
                              'replace_host_key_failed'):
                    return SERVER_CONFIG_ERROR, {
                        'reason': six.text_type(e),
                    }
                elif code == 'missing_ssh_key':
                    return MISSING_USER_KEY
                elif code in ('unexpected_scm_failure',
                              'unexpected_ssh_failure',
                              'unexpected_failure'):
                    return REPO_INFO_ERROR, {
                        'error': six.text_type(e),
                    }

        return super(RepositoryResource, self).build_form_error_response(
            form=form,
            **kwargs)


repository_resource = RepositoryResource()<|MERGE_RESOLUTION|>--- conflicted
+++ resolved
@@ -267,14 +267,9 @@
                 'added_in': '1.6',
             },
             'tool': {
-<<<<<<< HEAD
-                'type': StringFieldType,
-                'description': 'The ID of the SCMTool to use.',
-=======
-                'type': six.text_type,
+                'type': StringFieldType,
                 'description': 'The name of the SCMTool to use. Valid '
                                'names can be found in the Administration UI.',
->>>>>>> e27a5f85
                 'added_in': '1.6',
             },
         },
