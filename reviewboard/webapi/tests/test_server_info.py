"""Unit tests for the ServerInfoResource API."""

from __future__ import annotations

<<<<<<< HEAD
=======
from typing import TYPE_CHECKING, Any, Optional, Tuple

>>>>>>> 33c5a98d
from django.conf import settings
from djblets.webapi.testing.decorators import webapi_test_template

from reviewboard import get_version_string, get_package_version, is_release
from reviewboard.admin.server import get_server_url
from reviewboard.reviews.ui.base import ReviewUI, register_ui, unregister_ui
from reviewboard.webapi.resources import resources
from reviewboard.webapi.server_info import get_capabilities
from reviewboard.webapi.tests.base import BaseWebAPITestCase
from reviewboard.webapi.tests.mimetypes import server_info_mimetype
from reviewboard.webapi.tests.mixins import BasicTestsMetaclass
from reviewboard.webapi.tests.urls import get_server_info_url

if TYPE_CHECKING:
    from django.contrib.auth.models import User


class ResourceTests(BaseWebAPITestCase, metaclass=BasicTestsMetaclass):
    """Testing the ServerInfoResource APIs."""

    fixtures = ['test_users']
    sample_api_url = 'info/'
    resource = resources.server_info

    def setup_http_not_allowed_list_test(self, user):
        return get_server_info_url()

    def setup_http_not_allowed_item_test(self, user):
        return get_server_info_url()

    def compare_item(self, item_rsp, obj):
        self.assertIn('product', item_rsp)
        self.assertIn('site', item_rsp)
        self.assertIn('capabilities', item_rsp)

        product_rsp = item_rsp['product']
        self.assertEqual(product_rsp['name'], 'Review Board')
        self.assertEqual(product_rsp['version'], get_version_string())
        self.assertEqual(product_rsp['package_version'], get_package_version())
        self.assertEqual(product_rsp['is_release'], is_release())

        site_rsp = item_rsp['site']
        self.assertTrue(site_rsp['url'].startswith(get_server_url()))
        self.assertEqual(site_rsp['administrators'], [
            {
                'name': name,
                'email': email,
            }
            for name, email in settings.ADMINS
        ])
        self.assertEqual(site_rsp['time_zone'], settings.TIME_ZONE)

        self.assertEqual(item_rsp['capabilities'], get_capabilities())

    #
    # HTTP GET tests
    #

    def setup_basic_get_test(
        self,
        user: User,
        with_local_site: bool,
        local_site_name: Optional[str],
    ) -> Tuple[str, str, Any]:
        """Set up a basic HTTP GET unit test.

        Args:
            user (django.contrib.auth.models.User):
                The user performing the API requests.

            with_local_site (bool):
                Whether the test is being performed on a Local Site.

            local_site_name (str or None):
                The name of the Local Site to test against.

                This will be ``None`` if testing against the global site.

        Returns:
            tuple:
            A 3-tuple of:

            Tuple:
                0 (str):
                    The URL to the API resource to access.

                1 (str):
                    The expected mimetype of the response.

                2 (object):
                    The item to compare to in :py:meth:`compare_item`.
        """
        return (get_server_info_url(local_site_name),
                server_info_mimetype,
                None)

    @webapi_test_template
<<<<<<< HEAD
    def test_get_with_review_ui_mimetype(self) -> None:
        """Testing the GET <URL> API with a Review UI adding to mimetypes in
        capabilities
        """
        url, mimetype, obj = self.setup_basic_get_test(self.user, False, None)

        class TestReviewUI(ReviewUI):
            supported_mimetypes = ['application/rbtest']

        register_ui(TestReviewUI)

        try:
            rsp = self.api_get(url, expected_mimetype=mimetype)
            assert rsp is not None

            capabilities = rsp['info']['capabilities']

            self.assertIn('application/rbtest',
                          capabilities['review_uis']['supported_mimetypes'])
        finally:
            unregister_ui(TestReviewUI)
=======
    def test_get_registered_scmtools(self) -> None:
        """Testing the GET <URL> API registered SCMTools"""
        url, mimetype, obj = self.setup_basic_get_test(self.user, False, None)

        rsp = self.api_get(url, expected_mimetype=mimetype)
        assert rsp is not None

        capabilities = rsp['info']['capabilities']

        self.assertIn('git',
                      capabilities['scmtools']['supported_tools'])
>>>>>>> 33c5a98d
<|MERGE_RESOLUTION|>--- conflicted
+++ resolved
@@ -2,11 +2,8 @@
 
 from __future__ import annotations
 
-<<<<<<< HEAD
-=======
 from typing import TYPE_CHECKING, Any, Optional, Tuple
 
->>>>>>> 33c5a98d
 from django.conf import settings
 from djblets.webapi.testing.decorators import webapi_test_template
 
@@ -104,7 +101,6 @@
                 None)
 
     @webapi_test_template
-<<<<<<< HEAD
     def test_get_with_review_ui_mimetype(self) -> None:
         """Testing the GET <URL> API with a Review UI adding to mimetypes in
         capabilities
@@ -126,7 +122,8 @@
                           capabilities['review_uis']['supported_mimetypes'])
         finally:
             unregister_ui(TestReviewUI)
-=======
+
+    @webapi_test_template
     def test_get_registered_scmtools(self) -> None:
         """Testing the GET <URL> API registered SCMTools"""
         url, mimetype, obj = self.setup_basic_get_test(self.user, False, None)
@@ -137,5 +134,4 @@
         capabilities = rsp['info']['capabilities']
 
         self.assertIn('git',
-                      capabilities['scmtools']['supported_tools'])
->>>>>>> 33c5a98d
+                      capabilities['scmtools']['supported_tools'])