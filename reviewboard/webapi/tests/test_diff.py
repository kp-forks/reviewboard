<<<<<<< HEAD
"""Unit tests for the DiffResource."""

from __future__ import annotations

import kgb
=======
>>>>>>> 3f29b929
from django.core.files.uploadedfile import SimpleUploadedFile
from djblets.features.testing import override_feature_check
from djblets.webapi.errors import (INVALID_ATTRIBUTE, INVALID_FORM_DATA,
                                   PERMISSION_DENIED)
from djblets.webapi.testing.decorators import webapi_test_template

from reviewboard.diffviewer.features import dvcs_feature
from reviewboard.diffviewer.models import DiffSet
from reviewboard.reviews.models import DefaultReviewer
from reviewboard.reviews.signals import review_request_diffset_uploaded
from reviewboard.webapi.errors import DIFF_TOO_BIG
from reviewboard.webapi.resources import resources
from reviewboard.webapi.tests.base import BaseWebAPITestCase
from reviewboard.webapi.tests.mimetypes import (diff_item_mimetype,
                                                diff_list_mimetype)
from reviewboard.webapi.tests.mixins import (BasicTestsMetaclass,
                                             ReviewRequestChildItemMixin,
                                             ReviewRequestChildListMixin)
from reviewboard.webapi.tests.mixins_extra_data import (ExtraDataItemMixin,
                                                        ExtraDataListMixin)
from reviewboard.webapi.tests.urls import (get_diff_item_url,
                                           get_diff_list_url)


<<<<<<< HEAD
class ResourceListTests(kgb.SpyAgency, ExtraDataListMixin,
                        ReviewRequestChildListMixin, BaseWebAPITestCase,
                        metaclass=BasicTestsMetaclass):
=======
class ResourceListTests(ExtraDataListMixin, ReviewRequestChildListMixin,
                        BaseWebAPITestCase, metaclass=BasicTestsMetaclass):
>>>>>>> 3f29b929
    """Testing the DiffResource list APIs."""
    fixtures = ['test_users', 'test_scmtools']
    sample_api_url = 'review-requests/<id>/diffs/'
    resource = resources.diff

    def setup_review_request_child_test(self, review_request):
        return get_diff_list_url(review_request), diff_list_mimetype

    def compare_item(self, item_rsp, diffset):
        self.assertEqual(item_rsp['id'], diffset.pk)
        self.assertEqual(item_rsp['name'], diffset.name)
        self.assertEqual(item_rsp['revision'], diffset.revision)
        self.assertEqual(item_rsp['basedir'], diffset.basedir)
        self.assertEqual(item_rsp['base_commit_id'], diffset.base_commit_id)
        self.assertEqual(item_rsp['extra_data'], diffset.extra_data)

    #
    # HTTP GET tests
    #

    def setup_basic_get_test(self, user, with_local_site, local_site_name,
                             populate_items):
        review_request = self.create_review_request(
            create_repository=True,
            with_local_site=with_local_site,
            submitter=user,
            publish=True)

        if populate_items:
            items = [self.create_diffset(review_request)]
        else:
            items = []

        return (get_diff_list_url(review_request, local_site_name),
                diff_list_mimetype,
                items)

    #
    # HTTP POST tests
    #

    def setup_basic_post_test(self, user, with_local_site, local_site_name,
                              post_valid_data):
        repository = self.create_repository(tool_name='Test')
        review_request = self.create_review_request(
            with_local_site=with_local_site,
            repository=repository,
            submitter=user)

        diff = SimpleUploadedFile('diff', self.DEFAULT_GIT_README_DIFF,
                                  content_type='text/x-patch')

        if post_valid_data:
            post_data = {
                'path': diff,
                'basedir': '/trunk',
                'base_commit_id': '1234',
            }
        else:
            post_data = {}

        return (get_diff_list_url(review_request, local_site_name),
                diff_item_mimetype,
                post_data,
                [review_request])

    def check_post_result(self, user, rsp, review_request):
        self.assertIn('diff', rsp)
        item_rsp = rsp['diff']

        draft = review_request.get_draft()
        self.assertIsNotNone(draft)

        diffset = DiffSet.objects.get(pk=item_rsp['id'])
        self.assertEqual(diffset, draft.diffset)
        self.compare_item(item_rsp, diffset)

    def test_post_with_missing_data(self):
        """Testing the POST review-requests/<id>/diffs/ API
        with Invalid Form Data
        """
        repository = self.create_repository(tool_name='Test')
        review_request = self.create_review_request(
            repository=repository,
            submitter=self.user)

        rsp = self.api_post(get_diff_list_url(review_request),
                            expected_status=400)
        self.assertEqual(rsp['stat'], 'fail')
        self.assertEqual(rsp['err']['code'], INVALID_FORM_DATA.code)
        self.assertIn('path', rsp['fields'])

        # Now test with a valid path and an invalid basedir.
        # This is necessary because basedir is "optional" as defined by
        # the resource, but may be required by the form that processes the
        # diff.
        review_request = self.create_review_request(
            repository=repository,
            submitter=self.user)

        diff = SimpleUploadedFile('diff', self.DEFAULT_GIT_README_DIFF,
                                  content_type='text/x-patch')

        rsp = self.api_post(
            get_diff_list_url(review_request),
            {'path': diff},
            expected_status=400)

        self.assertEqual(rsp['stat'], 'fail')
        self.assertEqual(rsp['err']['code'], INVALID_FORM_DATA.code)
        self.assertIn('basedir', rsp['fields'])

    def test_post_too_big(self):
        """Testing the POST review-requests/<id>/diffs/ API
        with diff exceeding max size
        """
        repository = self.create_repository()
        review_request = self.create_review_request(
            repository=repository,
            submitter=self.user)

        diff = SimpleUploadedFile('diff', self.DEFAULT_GIT_README_DIFF,
                                  content_type='text/x-patch')

        with self.siteconfig_settings({'diffviewer_max_diff_size': 2},
                                      reload_settings=False):
            rsp = self.api_post(
                get_diff_list_url(review_request),
                {
                    'path': diff,
                    'basedir': "/trunk",
                },
                expected_status=400)

        self.assertEqual(rsp['stat'], 'fail')
        self.assertEqual(rsp['err']['code'], DIFF_TOO_BIG.code)
        self.assertIn('reason', rsp)
        self.assertIn('max_size', rsp)
        self.assertEqual(rsp['max_size'], 2)

    def test_post_not_owner(self):
        """Testing the POST review-requests/<id>/diffs/ API
        without owner
        """
        repository = self.create_repository(tool_name='Test')
        review_request = self.create_review_request(repository=repository)

        diff = SimpleUploadedFile('diff', self.DEFAULT_GIT_README_DIFF,
                                  content_type='text/x-patch')

        rsp = self.api_post(
            get_diff_list_url(review_request),
            {
                'path': diff,
                'basedir': '/trunk',
            },
            expected_status=403)

        self.assertEqual(rsp['stat'], 'fail')
        self.assertEqual(rsp['err']['code'], PERMISSION_DENIED.code)

    def test_post_no_repository(self):
        """Testing the POST review-requests/<id>/diffs API
        with a ReviewRequest that has no repository
        """
        review_request = self.create_review_request(submitter=self.user)

        diff = SimpleUploadedFile('diff', self.DEFAULT_GIT_README_DIFF,
                                  content_type='text/x-patch')

        rsp = self.api_post(
            get_diff_list_url(review_request),
            {
                'path': diff,
                'basedir': '/trunk',
            },
            expected_status=400)

        self.assertEqual(rsp['stat'], 'fail')
        self.assertEqual(rsp['err']['code'], INVALID_ATTRIBUTE.code)

    @webapi_test_template
    def test_post_with_history(self):
        """Testing the POST <URL> API with a diff and a review request created
        with history support
        """
        review_request = self.create_review_request(submitter=self.user,
                                                    create_repository=True,
                                                    create_with_history=True)

        diff = SimpleUploadedFile('diff',
                                  self.DEFAULT_GIT_FILEDIFF_DATA_DIFF,
                                  content_type='text/x-patch')

        with override_feature_check(dvcs_feature.feature_id, enabled=True):
            rsp = self.api_post(
                get_diff_list_url(review_request),
                {
                    'path': diff,
                },
                expected_status=400)

        self.assertEqual(rsp['stat'], 'fail')
        self.assertEqual(rsp['err']['code'], INVALID_FORM_DATA.code)
        self.assertEqual(
            rsp['reason'],
            'This review request was created with support for multiple '
            'commits.\n\n'
            'Create an empty diff revision and upload commits to that '
            'instead.')

    @webapi_test_template
    def test_post_empty_with_history(self):
        """Testing the POST <URL> API creates an empty DiffSet for a review
        request created with history support with the DVCS feature enabled
        """
        review_request = self.create_review_request(submitter=self.user,
                                                    create_repository=True,
                                                    create_with_history=True)

        with override_feature_check(dvcs_feature.feature_id, enabled=True):
            rsp = self.api_post(get_diff_list_url(review_request), {},
                                expected_mimetype=diff_item_mimetype)

        self.assertEqual(rsp['stat'], 'ok')
        item_rsp = rsp['diff']

        diff = DiffSet.objects.get(pk=item_rsp['id'])
        self.compare_item(item_rsp, diff)
        self.assertEqual(diff.files.count(), 0)
        self.assertEqual(diff.revision, 1)

    @webapi_test_template
    def test_post_empty_dvcs_disabled(self):
        """Testing the POST <URL> API without a diff with the DVCS feature
        disabled
        """
        review_request = self.create_review_request(submitter=self.user,
                                                    create_repository=True,
                                                    create_with_history=False)

        with override_feature_check(dvcs_feature.feature_id, enabled=False):
            rsp = self.api_post(get_diff_list_url(review_request), {},
                                expected_status=400)

        self.assertEqual(rsp['stat'], 'fail')
        self.assertEqual(rsp['err']['code'], INVALID_FORM_DATA.code)
        self.assertEqual(rsp['fields'], {
            'path': ['This field is required.'],
        })

    @webapi_test_template
    def test_post_adds_default_reviewers(self):
        """Testing the POST <URL> API adds default reviewers"""
        review_request = self.create_review_request(submitter=self.user,
                                                    create_repository=True)

        # Create the state needed for the default reviewer.
        group = self.create_review_group(name='group1')

        default_reviewer = DefaultReviewer.objects.create(
            name='default1',
            file_regex='.')
        default_reviewer.groups.add(group)
        default_reviewer.repository.add(review_request.repository)

        # Post the diff.
        diff = SimpleUploadedFile('diff', self.DEFAULT_GIT_README_DIFF,
                                  content_type='text/x-patch')

        rsp = self.api_post(
            get_diff_list_url(review_request),
            {'path': diff},
            expected_mimetype=diff_item_mimetype)

        self.assertEqual(rsp['stat'], 'ok')

        draft = review_request.get_draft()
        self.assertEqual(list(draft.target_groups.all()), [group])

    @webapi_test_template
    def test_post_adds_default_reviewers_first_time_only(self):
        """Testing the POST <URL> API doesn't add default reviewers a second
        time
        """
        review_request = self.create_review_request(submitter=self.user,
                                                    create_repository=True)

        # Create the initial diffset. This should prevent a default
        # reviewer from being applied, since we're not publishing the first
        # diff on a review request.
        self.create_diffset(review_request=review_request)

        # Create the state needed for the default reviewer.
        group = self.create_review_group(name='group1')

        default_reviewer = DefaultReviewer.objects.create(
            name='default1',
            file_regex='.')
        default_reviewer.groups.add(group)
        default_reviewer.repository.add(review_request.repository)

        # Post the diff.
        diff = SimpleUploadedFile('diff', self.DEFAULT_GIT_README_DIFF,
                                  content_type='text/x-patch')

        rsp = self.api_post(
            get_diff_list_url(review_request),
            {'path': diff},
            expected_mimetype=diff_item_mimetype)

        self.assertEqual(rsp['stat'], 'ok')

        draft = review_request.get_draft()
        self.assertEqual(list(draft.target_groups.all()), [])

    @webapi_test_template
    def test_post_emits_review_request_diffset_uploaded(self) -> None:
        """Testing the POST <URL> API emits a review_request_diffset_uploaded
        signal
        """
        def on_diffset_uploaded(diffset, review_request_draft, **kwargs):
            pass

        review_request_diffset_uploaded.connect(on_diffset_uploaded)
        self.spy_on(on_diffset_uploaded)

        review_request = self.create_review_request(submitter=self.user,
                                                    create_repository=True)

        diff = SimpleUploadedFile('diff',
                                  self.DEFAULT_GIT_README_DIFF,
                                  content_type='text/x-patch')

        rsp = self.api_post(
            get_diff_list_url(review_request),
            {
                'path': diff
            },
            expected_mimetype=diff_item_mimetype)

        draft = review_request.get_draft()
        diffset = DiffSet.objects.get(pk=rsp['diff']['id'])

        self.assertEqual(rsp['stat'], 'ok')
        self.assertSpyCalledWith(
            on_diffset_uploaded,
            diffset=diffset,
            review_request_draft=draft)

        review_request_diffset_uploaded.disconnect(on_diffset_uploaded)

    @webapi_test_template
    def test_post_with_history_review_request_diffset_uploaded(self) -> None:
        """Testing the POST <URL> API does not emit a
        review_request_diffset_uploaded signal for a review request created
        with history support
        """
        def on_diffset_uploaded(diffset, review_request_draft, **kwargs):
            pass

        review_request_diffset_uploaded.connect(on_diffset_uploaded)
        self.spy_on(on_diffset_uploaded)

        review_request = self.create_review_request(submitter=self.user,
                                                    create_repository=True,
                                                    create_with_history=True)

        with override_feature_check(dvcs_feature.feature_id, enabled=True):
            rsp = self.api_post(get_diff_list_url(review_request), {},
                                expected_mimetype=diff_item_mimetype)

        self.assertEqual(rsp['stat'], 'ok')
        self.assertSpyNotCalled(on_diffset_uploaded)

        review_request_diffset_uploaded.disconnect(on_diffset_uploaded)


class ResourceItemTests(ExtraDataItemMixin, ReviewRequestChildItemMixin,
                        BaseWebAPITestCase, metaclass=BasicTestsMetaclass):
    """Testing the DiffResource item APIs."""
    fixtures = ['test_users', 'test_scmtools']
    sample_api_url = 'review-requests/<id>/diffs/<revision>/'
    resource = resources.diff

    def setup_review_request_child_test(self, review_request):
        if not review_request.repository:
            review_request.repository = self.create_repository()
            review_request.save()

        diffset = self.create_diffset(review_request)

        return (get_diff_item_url(review_request, diffset.revision),
                diff_item_mimetype)

    def setup_http_not_allowed_item_test(self, user):
        review_request = self.create_review_request(create_repository=True,
                                                    publish=True)
        return get_diff_item_url(review_request, 1)

    def compare_item(self, item_rsp, diffset):
        self.assertEqual(item_rsp['id'], diffset.pk)
        self.assertEqual(item_rsp['name'], diffset.name)
        self.assertEqual(item_rsp['revision'], diffset.revision)
        self.assertEqual(item_rsp['basedir'], diffset.basedir)
        self.assertEqual(item_rsp['base_commit_id'], diffset.base_commit_id)
        self.assertEqual(item_rsp['extra_data'], diffset.extra_data)

    #
    # HTTP GET tests
    #

    def setup_basic_get_test(self, user, with_local_site, local_site_name):
        review_request = self.create_review_request(
            create_repository=True,
            with_local_site=with_local_site,
            submitter=user)
        diffset = self.create_diffset(review_request)

        return (get_diff_item_url(review_request, diffset.revision,
                                  local_site_name),
                diff_item_mimetype,
                diffset)

    def test_get_not_modified(self):
        """Testing the GET review-requests/<id>/diffs/<revision>/ API
        with Not Modified response
        """
        review_request = self.create_review_request(create_repository=True,
                                                    publish=True)
        diffset = self.create_diffset(review_request)

        self._testHttpCaching(
            get_diff_item_url(review_request, diffset.revision),
            check_etags=True)

    @webapi_test_template
    def test_get_with_patch_and_commit_history(self):
        """Testing the GET <API> API with Accept: x-patch and commit history
        contains only cumulative diff
        """
        review_request = self.create_review_request(create_repository=True,
                                                    publish=True)
        diffset = self.create_diffset(review_request=review_request)

        self.create_diffcommit(
            diffset=diffset,
            commit_id='r1',
            parent_id='r0',
            diff_contents=(
                b'diff --git a/ABC b/ABC\n'
                b'index 94bdd3e..197009f 100644\n'
                b'--- ABC\n'
                b'+++ ABC\n'
                b'@@ -1,1 +1,1 @@\n'
                b'-line!\n'
                b'+line..\n'
            ))
        self.create_diffcommit(
            diffset=diffset,
            commit_id='r2',
            parent_id='r1',
            diff_contents=(
                b'diff --git a/README b/README\n'
                b'index 94bdd3e..197009f 100644\n'
                b'--- README\n'
                b'+++ README\n'
                b'@@ -1,1 +1,1 @@\n'
                b'-Hello, world!\n'
                b'+Hi, world!\n'
            ))
        self.create_diffcommit(
            diffset=diffset,
            commit_id='r4',
            parent_id='r3',
            diff_contents=(
                b'diff --git a/README b/README\n'
                b'index 197009f..87abad9 100644\n'
                b'--- README\n'
                b'+++ README\n'
                b'@@ -1,1 +1,1 @@\n'
                b'-Hi, world!\n'
                b'+Yo, world.\n'
            ))

        cumulative_diff = (
            b'diff --git a/ABC b/ABC\n'
            b'index 94bdd3e..197009f 100644\n'
            b'--- ABC\n'
            b'+++ ABC\n'
            b'@@ -1,1 +1,1 @@\n'
            b'-line!\n'
            b'+line..\n'
            b'diff --git a/README b/README\n'
            b'index 94bdd3e..87abad9 100644\n'
            b'--- README\n'
            b'+++ README\n'
            b'@@ -1,1 +1,1 @@\n'
            b'-Hello, world!\n'
            b'+Yo, world.\n'
        )

        diffset.finalize_commit_series(
            cumulative_diff=cumulative_diff,
            validation_info=None,
            validate=False,
            save=True)

        with override_feature_check(dvcs_feature.feature_id, enabled=True):
            rsp = self.api_get(get_diff_item_url(review_request,
                                                 diffset.revision),
                               HTTP_ACCEPT='text/x-patch',
                               expected_json=False,
                               expected_mimetype='text/x-patch')

        self.assertEqual(rsp, cumulative_diff)

    @webapi_test_template
    def test_get_links_fields_dvcs_enabled(self):
        """Testing the GET <URL> API does includes DVCS-specific fields and
        links when the DVCS feature is enabled
        """
        review_request = self.create_review_request(create_repository=True,
                                                    publish=True)
        diffset = self.create_diffset(review_request)

        with override_feature_check(dvcs_feature.feature_id, enabled=True):
            rsp = self.api_get(get_diff_item_url(review_request,
                                                 diffset.revision),
                               expected_mimetype=diff_item_mimetype)

        self.assertEqual(rsp['stat'], 'ok')
        self.assertIn('diff', rsp)

        item_rsp = rsp['diff']
        self.assertIn('links', item_rsp)
        self.assertIn('commits', item_rsp['links'])

        self.assertIn('commit_count', item_rsp)

    @webapi_test_template
    def test_get_links_fields_dvcs_disabled(self):
        """Testing the GET <URL> API does not includes DVCS-specific fields and
        links when the DVCS feature is enabled
        """
        review_request = self.create_review_request(create_repository=True,
                                                    publish=True)
        diffset = self.create_diffset(review_request)

        with override_feature_check(dvcs_feature.feature_id, enabled=False):
            rsp = self.api_get(get_diff_item_url(review_request,
                                                 diffset.revision),
                               expected_mimetype=diff_item_mimetype)

        self.assertEqual(rsp['stat'], 'ok')
        self.assertIn('diff', rsp)

        item_rsp = rsp['diff']
        self.assertIn('links', item_rsp)
        self.assertNotIn('commits', item_rsp['links'])
        self.assertNotIn('commit_count', item_rsp)

    @webapi_test_template
    def test_get_patch(self):
        """Testing the GET <URL> API with Accept: text/x-patch"""
        review_request = self.create_review_request(create_repository=True,
                                                    publish=True)
        diffset = self.create_diffset(review_request)
        self.create_filediff(diffset)

        diff, response = self.api_get_with_response(
            get_diff_item_url(review_request, diffset.revision),
            expected_mimetype='text/x-patch',
            expected_json=False,
            HTTP_ACCEPT='text/x-patch')

        self.assertEqual(
            diff,
<<<<<<< HEAD
            b'--- README\trevision 123\n+++ README\trevision 123\n@@ -1 +1 @@\n'
            b'-Hello, world!\n+Hello, everybody!\n')
=======
            b'--- README\trevision 123\n'
            b'+++ README\trevision 123\n'
            b'@@ -1 +1 @@\n'
            b'-Hello, world!\n'
            b'+Hello, everybody!\n')
>>>>>>> 3f29b929
        self.assertEqual(response['Content-Disposition'],
                         'inline; filename=diffset')

    @webapi_test_template
<<<<<<< HEAD
=======
    def test_get_patch_and_inaccessible(self) -> None:
        """Testing the GET <URL> API with Accept: text/x-patch and
        inaccessible diff
        """
        repository = self.create_repository(public=False)

        review_request = self.create_review_request(repository=repository,
                                                    publish=True)
        diffset = self.create_diffset(review_request)
        self.create_filediff(diffset)

        rsp = self.api_get(
            get_diff_item_url(review_request, diffset.revision),
            HTTP_ACCEPT='text/x-patch',
            expected_status=403)

        self.assertEqual(
            rsp,
            {
                'err': {
                    'code': PERMISSION_DENIED.code,
                    'msg': PERMISSION_DENIED.msg,
                },
                'stat': 'fail',
            })

    @webapi_test_template
>>>>>>> 3f29b929
    def test_get_patch_with_bugs_closed(self):
        """Testing the GET <URL> API with Accept: text/x-patch and bugs_closed
        field
        """
        review_request = self.create_review_request(create_repository=True,
                                                    publish=True,
                                                    bugs_closed='123,456')
        diffset = self.create_diffset(review_request, name='diff')
        self.create_filediff(diffset)

        diff, response = self.api_get_with_response(
            get_diff_item_url(review_request, diffset.revision),
            expected_mimetype='text/x-patch',
            expected_json=False,
            HTTP_ACCEPT='text/x-patch')

        self.assertEqual(
            diff,
<<<<<<< HEAD
            b'--- README\trevision 123\n+++ README\trevision 123\n@@ -1 +1 @@\n'
            b'-Hello, world!\n+Hello, everybody!\n')
=======
            b'--- README\trevision 123\n'
            b'+++ README\trevision 123\n'
            b'@@ -1 +1 @@\n'
            b'-Hello, world!\n'
            b'+Hello, everybody!\n')
>>>>>>> 3f29b929
        self.assertEqual(response['Content-Disposition'],
                         'inline; filename=bug123_456.patch')

    @webapi_test_template
    def test_get_patch_with_bugs_closed_with_newline(self):
        """Testing the GET <URL> API with Accept: text/x-patch and bugs_closed
        field with a newline in it.
        """
        # We had a report that someone was copy/pasting bug numbers into the
        # bugs field, and managed to paste something that included a newline
        # character. This then failed when attempting to use that bug number in
        # the Content-Disposition header.
        review_request = self.create_review_request(create_repository=True,
                                                    publish=True,
                                                    bugs_closed='123,\n456')
        diffset = self.create_diffset(review_request, name='diff')
        self.create_filediff(diffset)

        diff, response = self.api_get_with_response(
            get_diff_item_url(review_request, diffset.revision),
            expected_mimetype='text/x-patch',
            expected_json=False,
            HTTP_ACCEPT='text/x-patch')

        self.assertEqual(
            diff,
<<<<<<< HEAD
            b'--- README\trevision 123\n+++ README\trevision 123\n@@ -1 +1 @@\n'
            b'-Hello, world!\n+Hello, everybody!\n')
=======
            b'--- README\trevision 123\n'
            b'+++ README\trevision 123\n'
            b'@@ -1 +1 @@\n'
            b'-Hello, world!\n'
            b'+Hello, everybody!\n')
>>>>>>> 3f29b929
        self.assertEqual(response['Content-Disposition'],
                         'inline; filename=bug123_456.patch')

    #
    # HTTP PUT tests
    #

    def setup_basic_put_test(self, user, with_local_site, local_site_name,
                             put_valid_data):
        review_request = self.create_review_request(
            create_repository=True,
            with_local_site=with_local_site,
            submitter=user)
        diffset = self.create_diffset(review_request)

        return (get_diff_item_url(review_request, diffset.revision,
                                  local_site_name),
                diff_item_mimetype,
                {},
                diffset,
                [])

    def check_put_result(self, user, item_rsp, diffset):
        diffset = DiffSet.objects.get(pk=diffset.pk)
        self.compare_item(item_rsp, diffset)<|MERGE_RESOLUTION|>--- conflicted
+++ resolved
@@ -1,11 +1,8 @@
-<<<<<<< HEAD
 """Unit tests for the DiffResource."""
 
 from __future__ import annotations
 
 import kgb
-=======
->>>>>>> 3f29b929
 from django.core.files.uploadedfile import SimpleUploadedFile
 from djblets.features.testing import override_feature_check
 from djblets.webapi.errors import (INVALID_ATTRIBUTE, INVALID_FORM_DATA,
@@ -30,14 +27,9 @@
                                            get_diff_list_url)
 
 
-<<<<<<< HEAD
 class ResourceListTests(kgb.SpyAgency, ExtraDataListMixin,
                         ReviewRequestChildListMixin, BaseWebAPITestCase,
                         metaclass=BasicTestsMetaclass):
-=======
-class ResourceListTests(ExtraDataListMixin, ReviewRequestChildListMixin,
-                        BaseWebAPITestCase, metaclass=BasicTestsMetaclass):
->>>>>>> 3f29b929
     """Testing the DiffResource list APIs."""
     fixtures = ['test_users', 'test_scmtools']
     sample_api_url = 'review-requests/<id>/diffs/'
@@ -616,22 +608,15 @@
 
         self.assertEqual(
             diff,
-<<<<<<< HEAD
-            b'--- README\trevision 123\n+++ README\trevision 123\n@@ -1 +1 @@\n'
-            b'-Hello, world!\n+Hello, everybody!\n')
-=======
             b'--- README\trevision 123\n'
             b'+++ README\trevision 123\n'
             b'@@ -1 +1 @@\n'
             b'-Hello, world!\n'
             b'+Hello, everybody!\n')
->>>>>>> 3f29b929
         self.assertEqual(response['Content-Disposition'],
                          'inline; filename=diffset')
 
     @webapi_test_template
-<<<<<<< HEAD
-=======
     def test_get_patch_and_inaccessible(self) -> None:
         """Testing the GET <URL> API with Accept: text/x-patch and
         inaccessible diff
@@ -659,7 +644,6 @@
             })
 
     @webapi_test_template
->>>>>>> 3f29b929
     def test_get_patch_with_bugs_closed(self):
         """Testing the GET <URL> API with Accept: text/x-patch and bugs_closed
         field
@@ -678,16 +662,11 @@
 
         self.assertEqual(
             diff,
-<<<<<<< HEAD
-            b'--- README\trevision 123\n+++ README\trevision 123\n@@ -1 +1 @@\n'
-            b'-Hello, world!\n+Hello, everybody!\n')
-=======
             b'--- README\trevision 123\n'
             b'+++ README\trevision 123\n'
             b'@@ -1 +1 @@\n'
             b'-Hello, world!\n'
             b'+Hello, everybody!\n')
->>>>>>> 3f29b929
         self.assertEqual(response['Content-Disposition'],
                          'inline; filename=bug123_456.patch')
 
@@ -714,16 +693,11 @@
 
         self.assertEqual(
             diff,
-<<<<<<< HEAD
-            b'--- README\trevision 123\n+++ README\trevision 123\n@@ -1 +1 @@\n'
-            b'-Hello, world!\n+Hello, everybody!\n')
-=======
             b'--- README\trevision 123\n'
             b'+++ README\trevision 123\n'
             b'@@ -1 +1 @@\n'
             b'-Hello, world!\n'
             b'+Hello, everybody!\n')
->>>>>>> 3f29b929
         self.assertEqual(response['Content-Disposition'],
                          'inline; filename=bug123_456.patch')
 
