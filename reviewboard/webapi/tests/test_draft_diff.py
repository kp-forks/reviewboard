--- conflicted
+++ resolved
@@ -1,10 +1,7 @@
-<<<<<<< HEAD
 """Unit tests for the DraftDiffResource."""
 
 from __future__ import annotations
 
-=======
->>>>>>> a69bf107
 import base64
 
 import kgb
@@ -34,11 +31,7 @@
                                            get_draft_diff_list_url)
 
 
-<<<<<<< HEAD
 class ResourceListTests(kgb.SpyAgency, ExtraDataListMixin, BaseWebAPITestCase,
-=======
-class ResourceListTests(ExtraDataListMixin, BaseWebAPITestCase,
->>>>>>> a69bf107
                         metaclass=BasicTestsMetaclass):
     """Testing the DraftDiffResource list APIs."""
     fixtures = ['test_users', 'test_scmtools']
@@ -307,7 +300,6 @@
                                   self.DEFAULT_GIT_README_DIFF,
                                   content_type='text/x-patch')
 
-<<<<<<< HEAD
         rsp = self.api_post(
             get_draft_diff_list_url(review_request),
             {
@@ -354,8 +346,6 @@
         review_request_diffset_uploaded.disconnect(on_diffset_uploaded)
 
 
-=======
->>>>>>> a69bf107
 class ResourceItemTests(kgb.SpyAgency, ExtraDataItemMixin, BaseWebAPITestCase,
                         metaclass=BasicTestsMetaclass):
     """Testing the DraftDiffResource item APIs."""
