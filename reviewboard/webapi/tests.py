--- conflicted
+++ resolved
@@ -20,12 +20,7 @@
 from reviewboard.webapi.errors import INVALID_REPOSITORY
 
 
-<<<<<<< HEAD
 class BaseWebAPITestCase(TestCase, EmailTestHelper):
-=======
-class DeprecatedWebAPITests(TestCase, EmailTestHelper):
-    """Testing the deprecated webapi support."""
->>>>>>> 0d52b73e
     fixtures = ['test_users', 'test_reviewrequests', 'test_scmtools']
 
     def setUp(self):
@@ -136,7 +131,6 @@
 
         return rsp
 
-<<<<<<< HEAD
     #
     # Some utility functions shared across test suites.
     #
@@ -146,11 +140,6 @@
             'repository_path': self.repository.path,
         })
 
-=======
-    def testRepositoryList(self):
-        """Testing the deprecated repositories API"""
-        rsp = self.apiGet("repositories")
->>>>>>> 0d52b73e
         self.assertEqual(rsp['stat'], 'ok')
         self.assertEqual(rsp['review_request']['repository']['id'],
                          self.repository.id)
@@ -165,19 +154,12 @@
             'body_bottom': body_bottom,
         })
 
-<<<<<<< HEAD
-=======
-    def testUserList(self):
-        """Testing the deprecated users API"""
-        rsp = self.apiGet("users")
->>>>>>> 0d52b73e
         self.assertEqual(rsp['stat'], 'ok')
         self.assertEqual(rsp['review']['body_top'], body_top)
         self.assertEqual(rsp['review']['body_bottom'], body_bottom)
 
         return rsp
 
-<<<<<<< HEAD
     def _postNewDiffComment(self, review_request, review_id, comment_text,
                             filediff_id=None, interfilediff_id=None,
                             first_line=10, num_lines=5):
@@ -200,14 +182,8 @@
         rsp = self.apiPost("reviewrequests/%s/reviews/%s/diff-comments" %
                            (review_request.id, review_id),
                            data)
-=======
-    def testUserListQuery(self):
-        """Testing the deprecated users API with custom query"""
-        rsp = self.apiGet("users", {'query': 'gru'})
->>>>>>> 0d52b73e
-        self.assertEqual(rsp['stat'], 'ok')
-
-<<<<<<< HEAD
+        self.assertEqual(rsp['stat'], 'ok')
+
         return rsp
 
     def _postNewScreenshotComment(self, review_request, review_id, screenshot,
@@ -280,15 +256,10 @@
     """Testing the ReviewGroupResource APIs."""
     def test_get_groups(self):
         """Testing the GET groups/ API"""
-=======
-    def testGroupList(self):
-        """Testing the deprecated groups API"""
->>>>>>> 0d52b73e
         rsp = self.apiGet("groups")
         self.assertEqual(rsp['stat'], 'ok')
         self.assertEqual(len(rsp['groups']), Group.objects.count())
 
-<<<<<<< HEAD
     def test_get_groups_with_q(self):
         """Testing the GET groups/?q= API"""
         rsp = self.apiGet("groups", {'q': 'dev'})
@@ -300,40 +271,18 @@
         rsp = self.apiPut("groups/devgroup", {
             'action': 'star',
         })
-=======
-    def testGroupListQuery(self):
-        """Testing the deprecated groups API with custom query"""
-        rsp = self.apiGet("groups", {'query': 'dev'})
-        self.assertEqual(rsp['stat'], 'ok')
-        self.assertEqual(len(rsp['groups']), 1) #devgroup
-
-    def testGroupStar(self):
-        """Testing the deprecated groups/star API"""
-        rsp = self.apiGet("groups/devgroup/star")
->>>>>>> 0d52b73e
         self.assertEqual(rsp['stat'], 'ok')
         self.assert_(Group.objects.get(name="devgroup") in
                      self.user.get_profile().starred_groups.all())
 
-<<<<<<< HEAD
     def test_put_group_action_star_with_does_not_exist_error(self):
         """Testing the PUT groups/?action=star API with Does Not Exist error"""
         rsp = self.apiPut("groups/invalidgroup/star", expected_status=404)
-=======
-    def testGroupStarDoesNotExist(self):
-        """Testing the deprecated groups/star API with Does Not Exist error"""
-        rsp = self.apiGet("groups/invalidgroup/star")
->>>>>>> 0d52b73e
         self.assertEqual(rsp['stat'], 'fail')
         self.assertEqual(rsp['err']['code'], DOES_NOT_EXIST.code)
 
-<<<<<<< HEAD
     def test_put_group_action_unstar(self):
         """Testing the PUT groups/?action=unstar API"""
-=======
-    def testGroupUnstar(self):
-        """Testing the deprecated groups/unstar API"""
->>>>>>> 0d52b73e
         # First, star it.
         self.test_put_group_action_star()
 
@@ -344,21 +293,14 @@
         self.assertTrue(Group.objects.get(name="devgroup") not in
                         self.user.get_profile().starred_groups.all())
 
-<<<<<<< HEAD
     def test_put_group_action_unstar_with_does_not_exist_error(self):
         """Testing the PUT groups/?action=unstar API with Does Not Exist error"""
         rsp = self.apiPut("groups/invalidgroup",
                           {'action': 'unstar'},
                           expected_status=404)
-=======
-    def testGroupUnstarDoesNotExist(self):
-        """Testing the deprecated groups/unstar API with Does Not Exist error"""
-        rsp = self.apiGet("groups/invalidgroup/unstar")
->>>>>>> 0d52b73e
         self.assertEqual(rsp['stat'], 'fail')
         self.assertEqual(rsp['err']['code'], DOES_NOT_EXIST.code)
 
-<<<<<<< HEAD
 
 class UserResourceTests(BaseWebAPITestCase):
     """Testing the UserResource API tests."""
@@ -380,24 +322,13 @@
     def test_get_reviewrequests(self):
         """Testing the GET reviewrequests/ API"""
         rsp = self.apiGet("reviewrequests")
-=======
-    def testReviewRequestList(self):
-        """Testing the deprecated reviewrequests/all API"""
-        rsp = self.apiGet("reviewrequests/all")
->>>>>>> 0d52b73e
         self.assertEqual(rsp['stat'], 'ok')
         self.assertEqual(len(rsp['review_requests']),
                          ReviewRequest.objects.public().count())
 
-<<<<<<< HEAD
     def test_get_reviewrequests_with_status(self):
         """Testing the GET reviewrequests/?status= API"""
         rsp = self.apiGet("reviewrequests", {'status': 'submitted'})
-=======
-    def testReviewRequestListWithStatus(self):
-        """Testing the deprecated reviewrequests/all API with custom status"""
-        rsp = self.apiGet("reviewrequests/all", {'status': 'submitted'})
->>>>>>> 0d52b73e
         self.assertEqual(rsp['stat'], 'ok')
         self.assertEqual(len(rsp['review_requests']),
                          ReviewRequest.objects.public(status='S').count())
@@ -412,7 +343,6 @@
         self.assertEqual(len(rsp['review_requests']),
                          ReviewRequest.objects.public(status=None).count())
 
-<<<<<<< HEAD
     def test_get_reviewrequests_with_counts_only(self):
         """Testing the GET reviewrequests/?counts-only=1 API"""
         rsp = self.apiGet('reviewrequests', {
@@ -426,34 +356,16 @@
         rsp = self.apiGet("reviewrequests", {
             'to-groups': 'devgroup',
         })
-=======
-    def testReviewRequestListCount(self):
-        """Testing the deprecated reviewrequests/all/count API"""
-        rsp = self.apiGet("reviewrequests/all/count")
-        self.assertEqual(rsp['stat'], 'ok')
-        self.assertEqual(rsp['count'], ReviewRequest.objects.public().count())
-
-    def testReviewRequestsToGroup(self):
-        """Testing the deprecated reviewrequests/to/group API"""
-        rsp = self.apiGet("reviewrequests/to/group/devgroup")
->>>>>>> 0d52b73e
         self.assertEqual(rsp['stat'], 'ok')
         self.assertEqual(len(rsp['review_requests']),
                          ReviewRequest.objects.to_group("devgroup").count())
 
-<<<<<<< HEAD
     def test_get_reviewrequests_with_to_groups_and_status(self):
         """Testing the GET reviewrequests/?to-groups=&status= API"""
         rsp = self.apiGet('reviewrequests', {
             'status': 'submitted',
             'to-groups': 'devgroup',
         })
-=======
-    def testReviewRequestsToGroupWithStatus(self):
-        """Testing the deprecated reviewrequests/to/group API with custom status"""
-        rsp = self.apiGet("reviewrequests/to/group/devgroup",
-                          {'status': 'submitted'})
->>>>>>> 0d52b73e
         self.assertEqual(rsp['stat'], 'ok')
         self.assertEqual(len(rsp['review_requests']),
             ReviewRequest.objects.to_group("devgroup", status='S').count())
@@ -466,38 +378,25 @@
         self.assertEqual(len(rsp['review_requests']),
             ReviewRequest.objects.to_group("devgroup", status='D').count())
 
-<<<<<<< HEAD
     def test_get_reviewrequests_with_to_groups_and_counts_only(self):
         """Testing the GET reviewrequests/?to-groups=&counts-only=1 API"""
         rsp = self.apiGet('reviewrequests', {
             'to-groups': 'devgroup',
             'counts-only': 1,
         })
-=======
-    def testReviewRequestsToGroupCount(self):
-        """Testing the deprecated reviewrequests/to/group/count API"""
-        rsp = self.apiGet("reviewrequests/to/group/devgroup/count")
->>>>>>> 0d52b73e
         self.assertEqual(rsp['stat'], 'ok')
         self.assertEqual(rsp['count'],
                          ReviewRequest.objects.to_group("devgroup").count())
 
-<<<<<<< HEAD
     def test_get_reviewrequests_with_to_users(self):
         """Testing the GET reviewrequests/?to-users= API"""
         rsp = self.apiGet('reviewrequests', {
             'to-users': 'grumpy',
         })
-=======
-    def testReviewRequestsToUser(self):
-        """Testing the deprecated reviewrequests/to/user API"""
-        rsp = self.apiGet("reviewrequests/to/user/grumpy")
->>>>>>> 0d52b73e
         self.assertEqual(rsp['stat'], 'ok')
         self.assertEqual(len(rsp['review_requests']),
                          ReviewRequest.objects.to_user("grumpy").count())
 
-<<<<<<< HEAD
     def test_get_reviewrequests_with_to_users_and_status(self):
         """Testing the GET reviewrequests/?to-users=&status= API"""
         rsp = self.apiGet("reviewrequests", {
@@ -505,12 +404,6 @@
             'to-users': 'grumpy',
         })
 
-=======
-    def testReviewRequestsToUserWithStatus(self):
-        """Testing the deprecated reviewrequests/to/user API with custom status"""
-        rsp = self.apiGet("reviewrequests/to/user/grumpy",
-                          {'status': 'submitted'})
->>>>>>> 0d52b73e
         self.assertEqual(rsp['stat'], 'ok')
         self.assertEqual(len(rsp['review_requests']),
             ReviewRequest.objects.to_user("grumpy", status='S').count())
@@ -523,50 +416,31 @@
         self.assertEqual(len(rsp['review_requests']),
             ReviewRequest.objects.to_user("grumpy", status='D').count())
 
-<<<<<<< HEAD
     def test_get_reviewrequests_with_to_users_and_counts_only(self):
         """Testing the GET reviewrequests/?to-users=&counts-only=1 API"""
         rsp = self.apiGet('reviewrequests', {
             'to-users': 'grumpy',
             'counts-only': 1,
         })
-=======
-    def testReviewRequestsToUserCount(self):
-        """Testing the deprecated reviewrequests/to/user/count API"""
-        rsp = self.apiGet("reviewrequests/to/user/grumpy/count")
->>>>>>> 0d52b73e
         self.assertEqual(rsp['stat'], 'ok')
         self.assertEqual(rsp['count'],
                          ReviewRequest.objects.to_user("grumpy").count())
 
-<<<<<<< HEAD
     def test_get_reviewrequests_with_to_users_directly(self):
         """Testing the GET reviewrequests/?to-users-directly= API"""
         rsp = self.apiGet('reviewrequests', {
             'to-users-directly': 'doc',
         })
-=======
-    def testReviewRequestsToUserDirectly(self):
-        """Testing the deprecated reviewrequests/to/user/directly API"""
-        rsp = self.apiGet("reviewrequests/to/user/doc/directly")
->>>>>>> 0d52b73e
         self.assertEqual(rsp['stat'], 'ok')
         self.assertEqual(len(rsp['review_requests']),
                          ReviewRequest.objects.to_user_directly("doc").count())
 
-<<<<<<< HEAD
     def test_get_reviewrequests_with_to_users_directly_and_status(self):
         """Testing the GET reviewrequests/?to-users-directly=&status= API"""
         rsp = self.apiGet('reviewrequests', {
             'status': 'submitted',
             'to-users-directly': 'doc'
         })
-=======
-    def testReviewRequestsToUserDirectlyWithStatus(self):
-        """Testing the deprecated reviewrequests/to/user/directly API with custom status"""
-        rsp = self.apiGet("reviewrequests/to/user/doc/directly",
-                          {'status': 'submitted'})
->>>>>>> 0d52b73e
         self.assertEqual(rsp['stat'], 'ok')
         self.assertEqual(len(rsp['review_requests']),
             ReviewRequest.objects.to_user_directly("doc", status='S').count())
@@ -579,50 +453,31 @@
         self.assertEqual(len(rsp['review_requests']),
             ReviewRequest.objects.to_user_directly("doc", status='D').count())
 
-<<<<<<< HEAD
     def test_get_reviewrequests_with_to_users_directly_and_counts_only(self):
         """Testing the GET reviewrequests/?to-users-directly=&counts-only=1 API"""
         rsp = self.apiGet('reviewrequests', {
             'to-users-directly': 'doc',
             'counts-only': 1,
         })
-=======
-    def testReviewRequestsToUserDirectlyCount(self):
-        """Testing the deprecated reviewrequests/to/user/directly/count API"""
-        rsp = self.apiGet("reviewrequests/to/user/doc/directly/count")
->>>>>>> 0d52b73e
         self.assertEqual(rsp['stat'], 'ok')
         self.assertEqual(rsp['count'],
                          ReviewRequest.objects.to_user_directly("doc").count())
 
-<<<<<<< HEAD
     def test_get_reviewrequests_with_from_user(self):
         """Testing the GET reviewrequests/?from-user= API"""
         rsp = self.apiGet('reviewrequests', {
             'from-user': 'grumpy',
         })
-=======
-    def testReviewRequestsFromUser(self):
-        """Testing the deprecated reviewrequests/from/user API"""
-        rsp = self.apiGet("reviewrequests/from/user/grumpy")
->>>>>>> 0d52b73e
         self.assertEqual(rsp['stat'], 'ok')
         self.assertEqual(len(rsp['review_requests']),
                          ReviewRequest.objects.from_user("grumpy").count())
 
-<<<<<<< HEAD
     def test_get_reviewrequests_with_from_user_and_status(self):
         """Testing the GET reviewrequests/?from-user=&status= API"""
         rsp = self.apiGet('reviewrequests', {
             'status': 'submitted',
             'from-user': 'grumpy',
         })
-=======
-    def testReviewRequestsFromUserWithStatus(self):
-        """Testing the deprecated reviewrequests/from/user API with custom status"""
-        rsp = self.apiGet("reviewrequests/from/user/grumpy",
-                          {'status': 'submitted'})
->>>>>>> 0d52b73e
         self.assertEqual(rsp['stat'], 'ok')
         self.assertEqual(len(rsp['review_requests']),
             ReviewRequest.objects.from_user("grumpy", status='S').count())
@@ -635,31 +490,19 @@
         self.assertEqual(len(rsp['review_requests']),
             ReviewRequest.objects.from_user("grumpy", status='D').count())
 
-<<<<<<< HEAD
     def test_get_reviewrequests_with_from_user_and_counts_only(self):
         """Testing the GET reviewrequests/?from-user=&counts-only=1 API"""
         rsp = self.apiGet('reviewrequests', {
             'from-user': 'grumpy',
             'counts-only': 1,
         })
-=======
-    def testReviewRequestsFromUserCount(self):
-        """Testing the deprecated reviewrequests/from/user/count API"""
-        rsp = self.apiGet("reviewrequests/from/user/grumpy/count")
->>>>>>> 0d52b73e
         self.assertEqual(rsp['stat'], 'ok')
         self.assertEqual(rsp['count'],
                          ReviewRequest.objects.from_user("grumpy").count())
 
-<<<<<<< HEAD
     def test_post_reviewrequests(self):
         """Testing the POST reviewrequests/ API"""
         rsp = self.apiPost("reviewrequests", {
-=======
-    def testNewReviewRequest(self):
-        """Testing the deprecated reviewrequests/new API"""
-        rsp = self.apiPost("reviewrequests/new", {
->>>>>>> 0d52b73e
             'repository_path': self.repository.path,
         })
         self.assertEqual(rsp['stat'], 'ok')
@@ -670,27 +513,16 @@
         # unit tests.
         return ReviewRequest.objects.get(pk=rsp['review_request']['id'])
 
-<<<<<<< HEAD
     def test_post_reviewrequests_with_invalid_repository_error(self):
         """Testing the POST reviewrequests/ API with Invalid Repository error"""
         rsp = self.apiPost("reviewrequests", {
-=======
-    def testNewReviewRequestWithInvalidRepository(self):
-        """Testing the deprecated reviewrequests/new API with Invalid Repository error"""
-        rsp = self.apiPost("reviewrequests/new", {
->>>>>>> 0d52b73e
             'repository_path': 'gobbledygook',
         })
         self.assertEqual(rsp['stat'], 'fail')
         self.assertEqual(rsp['err']['code'], INVALID_REPOSITORY.code)
 
-<<<<<<< HEAD
     def test_post_reviewrequests_with_submit_as(self):
         """Testing the POST reviewrequests/?submit_as= API"""
-=======
-    def testNewReviewRequestAsUser(self):
-        """Testing the deprecated reviewrequests/new API with submit_as"""
->>>>>>> 0d52b73e
         self.user.is_superuser = True
         self.user.save()
 
@@ -705,28 +537,17 @@
 
         ReviewRequest.objects.get(pk=rsp['review_request']['id'])
 
-<<<<<<< HEAD
     def test_post_reviewrequests_with_submit_as_and_permission_denied_error(self):
         """Testing the POST reviewrequests/?submit_as= API with Permission Denied error"""
         rsp = self.apiPost("reviewrequests", {
-=======
-    def testNewReviewRequestAsUserPermissionDenied(self):
-        """Testing the deprecated reviewrequests/new API with submit_as and Permission Denied error"""
-        rsp = self.apiPost("reviewrequests/new", {
->>>>>>> 0d52b73e
             'repository_path': self.repository.path,
             'submit_as': 'doc',
         })
         self.assertEqual(rsp['stat'], 'fail')
         self.assertEqual(rsp['err']['code'], PERMISSION_DENIED.code)
 
-<<<<<<< HEAD
     def test_get_reviewrequest(self):
         """Testing the GET reviewrequests/<id>/ API"""
-=======
-    def testReviewRequest(self):
-        """Testing the deprecated reviewrequests/<id> API"""
->>>>>>> 0d52b73e
         review_request = ReviewRequest.objects.public()[0]
         rsp = self.apiGet("reviewrequests/%s" % review_request.id)
         self.assertEqual(rsp['stat'], 'ok')
@@ -734,13 +555,8 @@
         self.assertEqual(rsp['review_request']['summary'],
                          review_request.summary)
 
-<<<<<<< HEAD
     def test_get_reviewrequest_with_permission_denied_error(self):
         """Testing the GET reviewrequests/<id>/ API with Permission Denied error"""
-=======
-    def testReviewRequestPermissionDenied(self):
-        """Testing the deprecated reviewrequests/<id> API with Permission Denied error"""
->>>>>>> 0d52b73e
         review_request = ReviewRequest.objects.filter(public=False).\
             exclude(submitter=self.user)[0]
         rsp = self.apiGet("reviewrequests/%s" % review_request.id)
@@ -1793,274 +1609,251 @@
                             "media", "rb", "images", "trophy.png")
 
 
-class DeprecatedWebAPITests(BaseWebAPITestCase):
+class DeprecatedWebAPITests(TestCase, EmailTestHelper):
+    """Testing the deprecated webapi support."""
+    fixtures = ['test_users', 'test_reviewrequests', 'test_scmtools']
+
+    def setUp(self):
+        initialize()
+
+        siteconfig = SiteConfiguration.objects.get_current()
+        siteconfig.set("mail_send_review_mail", True)
+        siteconfig.save()
+        mail.outbox = []
+
+        svn_repo_path = os.path.join(os.path.dirname(__file__),
+                                     '../scmtools/testdata/svn_repo')
+        self.repository = Repository(name='Subversion SVN',
+                                     path='file://' + svn_repo_path,
+                                     tool=Tool.objects.get(name='Subversion'))
+        self.repository.save()
+
+        self.client.login(username="grumpy", password="grumpy")
+        self.user = User.objects.get(username="grumpy")
+
+    def tearDown(self):
+        self.client.logout()
+
+    def apiGet(self, path, query={}, expected_status=200):
+        print "Getting /api/json/%s/" % path
+        print "Query data: %s" % query
+        response = self.client.get("/api/json/%s/" % path, query)
+        self.assertEqual(response.status_code, expected_status)
+        print "Raw response: %s" % response.content
+        rsp = simplejson.loads(response.content)
+        print "Response: %s" % rsp
+        return rsp
+
+    def apiPost(self, path, query={}, expected_status=200):
+        print "Posting to /api/json/%s/" % path
+        print "Post data: %s" % query
+        response = self.client.post("/api/json/%s/" % path, query)
+        self.assertEqual(response.status_code, expected_status)
+        print "Raw response: %s" % response.content
+        rsp = simplejson.loads(response.content)
+        print "Response: %s" % rsp
+        return rsp
+
+    def testRepositoryList(self):
+        """Testing the deprecated repositories API"""
+        rsp = self.apiGet("repositories")
+        self.assertEqual(rsp['stat'], 'ok')
+        self.assertEqual(len(rsp['repositories']), Repository.objects.count())
+
+    def testUserList(self):
+        """Testing the deprecated users API"""
+        rsp = self.apiGet("users")
+        self.assertEqual(rsp['stat'], 'ok')
+        self.assertEqual(len(rsp['users']), User.objects.count())
+
+    def testUserListQuery(self):
+        """Testing the deprecated users API with custom query"""
+        rsp = self.apiGet("users", {'query': 'gru'})
+        self.assertEqual(rsp['stat'], 'ok')
+        self.assertEqual(len(rsp['users']), 1) # grumpy
+
+    def testGroupList(self):
+        """Testing the deprecated groups API"""
+        rsp = self.apiGet("groups")
+        self.assertEqual(rsp['stat'], 'ok')
+        self.assertEqual(len(rsp['groups']), Group.objects.count())
+
+    def testGroupListQuery(self):
+        """Testing the deprecated groups API with custom query"""
+        rsp = self.apiGet("groups", {'query': 'dev'})
+        self.assertEqual(rsp['stat'], 'ok')
+        self.assertEqual(len(rsp['groups']), 1) #devgroup
+
     def testGroupStar(self):
         """Testing the deprecated groups/star API"""
-        rsp = self.apiPost("groups/devgroup/star")
+        rsp = self.apiGet("groups/devgroup/star")
         self.assertEqual(rsp['stat'], 'ok')
         self.assert_(Group.objects.get(name="devgroup") in
                      self.user.get_profile().starred_groups.all())
+
+    def testGroupStarDoesNotExist(self):
+        """Testing the deprecated groups/star API with Does Not Exist error"""
+        rsp = self.apiGet("groups/invalidgroup/star")
+        self.assertEqual(rsp['stat'], 'fail')
+        self.assertEqual(rsp['err']['code'], webapi.DOES_NOT_EXIST.code)
 
     def testGroupUnstar(self):
         """Testing the deprecated groups/unstar API"""
         # First, star it.
         self.testGroupStar()
 
-        rsp = self.apiPost("groups/devgroup/unstar")
-        self.assertEqual(rsp['stat'], 'ok')
-        self.assertTrue(Group.objects.get(name="devgroup") not in
-                        self.user.get_profile().starred_groups.all())
+        rsp = self.apiGet("groups/devgroup/unstar")
+        self.assertEqual(rsp['stat'], 'ok')
+        self.assert_(Group.objects.get(name="devgroup") not in
+                     self.user.get_profile().starred_groups.all())
 
     def testGroupUnstarDoesNotExist(self):
         """Testing the deprecated groups/unstar API with Does Not Exist error"""
-        rsp = self.apiPost("groups/invalidgroup/unstar", expected_status=404)
-        self.assertEqual(rsp['stat'], 'fail')
-        self.assertEqual(rsp['err']['code'], DOES_NOT_EXIST.code)
+        rsp = self.apiGet("groups/invalidgroup/unstar")
+        self.assertEqual(rsp['stat'], 'fail')
+        self.assertEqual(rsp['err']['code'], webapi.DOES_NOT_EXIST.code)
 
     def testReviewRequestList(self):
         """Testing the deprecated reviewrequests/all API"""
-        rsp = self.apiGet("reviewrequests/all", follow_redirects=True,
-                          expected_redirects=[self.reviewrequests_url])
+        rsp = self.apiGet("reviewrequests/all")
         self.assertEqual(rsp['stat'], 'ok')
         self.assertEqual(len(rsp['review_requests']),
                          ReviewRequest.objects.public().count())
 
     def testReviewRequestListWithStatus(self):
-        """Testing the deprecated reviewrequests/all?status= API"""
-        rsp = self.apiGet(
-            "reviewrequests/all",
-            {'status': 'submitted'},
-            follow_redirects=True,
-            expected_redirects=[self.reviewrequests_url +
-                                '?status=submitted'])
+        """Testing the deprecated reviewrequests/all API with custom status"""
+        rsp = self.apiGet("reviewrequests/all", {'status': 'submitted'})
         self.assertEqual(rsp['stat'], 'ok')
         self.assertEqual(len(rsp['review_requests']),
                          ReviewRequest.objects.public(status='S').count())
 
-        rsp = self.apiGet(
-            "reviewrequests/all",
-            {'status': 'discarded'},
-            follow_redirects=True,
-            expected_redirects=[self.reviewrequests_url +
-                                '?status=discarded'])
+        rsp = self.apiGet("reviewrequests/all", {'status': 'discarded'})
         self.assertEqual(rsp['stat'], 'ok')
         self.assertEqual(len(rsp['review_requests']),
                          ReviewRequest.objects.public(status='D').count())
 
-        rsp = self.apiGet(
-            "reviewrequests/all",
-            {'status': 'all'},
-            follow_redirects=True,
-            expected_redirects=[self.reviewrequests_url +
-                                '?status=all'])
+        rsp = self.apiGet("reviewrequests/all", {'status': 'all'})
         self.assertEqual(rsp['stat'], 'ok')
         self.assertEqual(len(rsp['review_requests']),
                          ReviewRequest.objects.public(status=None).count())
 
     def testReviewRequestListCount(self):
         """Testing the deprecated reviewrequests/all/count API"""
-        rsp = self.apiGet("reviewrequests/all/count",
-                          follow_redirects=True,
-                          expected_redirects=[self.reviewrequests_url +
-                                              '?counts-only=1'])
+        rsp = self.apiGet("reviewrequests/all/count")
         self.assertEqual(rsp['stat'], 'ok')
         self.assertEqual(rsp['count'], ReviewRequest.objects.public().count())
 
     def testReviewRequestsToGroup(self):
         """Testing the deprecated reviewrequests/to/group API"""
+        rsp = self.apiGet("reviewrequests/to/group/devgroup")
+        self.assertEqual(rsp['stat'], 'ok')
+        self.assertEqual(len(rsp['review_requests']),
+                         ReviewRequest.objects.to_group("devgroup").count())
+
+    def testReviewRequestsToGroupWithStatus(self):
+        """Testing the deprecated reviewrequests/to/group API with custom status"""
         rsp = self.apiGet("reviewrequests/to/group/devgroup",
-                          follow_redirects=True,
-                          expected_redirects=[self.reviewrequests_url +
-                                              '?to-groups=devgroup'])
-        self.assertEqual(rsp['stat'], 'ok')
-        self.assertEqual(len(rsp['review_requests']),
-                         ReviewRequest.objects.to_group("devgroup").count())
+                          {'status': 'submitted'})
+        self.assertEqual(rsp['stat'], 'ok')
+        self.assertEqual(len(rsp['review_requests']),
+            ReviewRequest.objects.to_group("devgroup", status='S').count())
+
+        rsp = self.apiGet("reviewrequests/to/group/devgroup",
+                          {'status': 'discarded'})
+        self.assertEqual(rsp['stat'], 'ok')
+        self.assertEqual(len(rsp['review_requests']),
+            ReviewRequest.objects.to_group("devgroup", status='D').count())
 
     def testReviewRequestsToGroupCount(self):
         """Testing the deprecated reviewrequests/to/group/count API"""
-        rsp = self.apiGet(
-            "reviewrequests/to/group/devgroup/count",
-            follow_redirects=True,
-            expected_redirects=[self.reviewrequests_url +
-                                '?to-groups=devgroup&counts-only=1'])
+        rsp = self.apiGet("reviewrequests/to/group/devgroup/count")
         self.assertEqual(rsp['stat'], 'ok')
         self.assertEqual(rsp['count'],
                          ReviewRequest.objects.to_group("devgroup").count())
 
-    def testReviewRequestsToGroupWithStatus(self):
-        """Testing the deprecated reviewrequests/to/group API with custom status"""
-        rsp = self.apiGet(
-            "reviewrequests/to/group/devgroup",
-            {'status': 'submitted'},
-            follow_redirects=True,
-            expected_redirects=[self.reviewrequests_url +
-                                '?to-groups=devgroup&status=submitted'])
-
-        self.assertEqual(rsp['stat'], 'ok')
-        self.assertEqual(len(rsp['review_requests']),
-            ReviewRequest.objects.to_group("devgroup", status='S').count())
-
-        rsp = self.apiGet(
-            "reviewrequests/to/group/devgroup",
-            {'status': 'discarded'},
-            follow_redirects=True,
-            expected_redirects=[self.reviewrequests_url +
-                                '?to-groups=devgroup&status=discarded'])
-        self.assertEqual(rsp['stat'], 'ok')
-        self.assertEqual(len(rsp['review_requests']),
-            ReviewRequest.objects.to_group("devgroup", status='D').count())
-
     def testReviewRequestsToUser(self):
         """Testing the deprecated reviewrequests/to/user API"""
+        rsp = self.apiGet("reviewrequests/to/user/grumpy")
+        self.assertEqual(rsp['stat'], 'ok')
+        self.assertEqual(len(rsp['review_requests']),
+                         ReviewRequest.objects.to_user("grumpy").count())
+
+    def testReviewRequestsToUserWithStatus(self):
+        """Testing the deprecated reviewrequests/to/user API with custom status"""
         rsp = self.apiGet("reviewrequests/to/user/grumpy",
-                          follow_redirects=True,
-                          expected_redirects=[self.reviewrequests_url +
-                                              '?to-users=grumpy'])
-        self.assertEqual(rsp['stat'], 'ok')
-        self.assertEqual(len(rsp['review_requests']),
-                         ReviewRequest.objects.to_user("grumpy").count())
+                          {'status': 'submitted'})
+        self.assertEqual(rsp['stat'], 'ok')
+        self.assertEqual(len(rsp['review_requests']),
+            ReviewRequest.objects.to_user("grumpy", status='S').count())
+
+        rsp = self.apiGet("reviewrequests/to/user/grumpy",
+                          {'status': 'discarded'})
+        self.assertEqual(rsp['stat'], 'ok')
+        self.assertEqual(len(rsp['review_requests']),
+            ReviewRequest.objects.to_user("grumpy", status='D').count())
 
     def testReviewRequestsToUserCount(self):
         """Testing the deprecated reviewrequests/to/user/count API"""
-        rsp = self.apiGet(
-            "reviewrequests/to/user/grumpy/count",
-            follow_redirects=True,
-            expected_redirects=[self.reviewrequests_url +
-                                '?to-users=grumpy&counts-only=1'])
+        rsp = self.apiGet("reviewrequests/to/user/grumpy/count")
         self.assertEqual(rsp['stat'], 'ok')
         self.assertEqual(rsp['count'],
                          ReviewRequest.objects.to_user("grumpy").count())
 
-    def testReviewRequestsToUserWithStatus(self):
-        """Testing the deprecated reviewrequests/to/user API with custom status"""
-        rsp = self.apiGet(
-            "reviewrequests/to/user/grumpy",
-            {'status': 'submitted'},
-            follow_redirects=True,
-            expected_redirects=[self.reviewrequests_url +
-                                '?to-users=grumpy&status=submitted'])
-        self.assertEqual(rsp['stat'], 'ok')
-        self.assertEqual(len(rsp['review_requests']),
-            ReviewRequest.objects.to_user("grumpy", status='S').count())
-
-        rsp = self.apiGet(
-            "reviewrequests/to/user/grumpy",
-            {'status': 'discarded'},
-            follow_redirects=True,
-            expected_redirects=[self.reviewrequests_url +
-                                '?to-users=grumpy&status=discarded'])
-        self.assertEqual(rsp['stat'], 'ok')
-        self.assertEqual(len(rsp['review_requests']),
-            ReviewRequest.objects.to_user("grumpy", status='D').count())
-
     def testReviewRequestsToUserDirectly(self):
         """Testing the deprecated reviewrequests/to/user/directly API"""
+        rsp = self.apiGet("reviewrequests/to/user/doc/directly")
+        self.assertEqual(rsp['stat'], 'ok')
+        self.assertEqual(len(rsp['review_requests']),
+                         ReviewRequest.objects.to_user_directly("doc").count())
+
+    def testReviewRequestsToUserDirectlyWithStatus(self):
+        """Testing the deprecated reviewrequests/to/user/directly API with custom status"""
         rsp = self.apiGet("reviewrequests/to/user/doc/directly",
-                          follow_redirects=True,
-                          expected_redirects=[self.reviewrequests_url +
-                                              '?to-users-directly=doc'])
-        self.assertEqual(rsp['stat'], 'ok')
-        self.assertEqual(len(rsp['review_requests']),
-                         ReviewRequest.objects.to_user_directly("doc").count())
+                          {'status': 'submitted'})
+        self.assertEqual(rsp['stat'], 'ok')
+        self.assertEqual(len(rsp['review_requests']),
+            ReviewRequest.objects.to_user_directly("doc", status='S').count())
+
+        rsp = self.apiGet("reviewrequests/to/user/doc/directly",
+                          {'status': 'discarded'})
+        self.assertEqual(rsp['stat'], 'ok')
+        self.assertEqual(len(rsp['review_requests']),
+            ReviewRequest.objects.to_user_directly("doc", status='D').count())
 
     def testReviewRequestsToUserDirectlyCount(self):
         """Testing the deprecated reviewrequests/to/user/directly/count API"""
-        rsp = self.apiGet(
-            "reviewrequests/to/user/doc/directly/count",
-            follow_redirects=True,
-            expected_redirects=[self.reviewrequests_url +
-                               '?to-users-directly=doc&counts-only=1'])
+        rsp = self.apiGet("reviewrequests/to/user/doc/directly/count")
         self.assertEqual(rsp['stat'], 'ok')
         self.assertEqual(rsp['count'],
                          ReviewRequest.objects.to_user_directly("doc").count())
 
-
-    def testReviewRequestsToUserDirectlyWithStatus(self):
-        """Testing the deprecated reviewrequests/to/user/directly API with custom status"""
-        rsp = self.apiGet(
-            "reviewrequests/to/user/doc/directly",
-            {'status': 'submitted'},
-            follow_redirects=True,
-            expected_redirects=[self.reviewrequests_url +
-                                '?to-users-directly=doc&status=submitted'])
-        self.assertEqual(rsp['stat'], 'ok')
-        self.assertEqual(len(rsp['review_requests']),
-            ReviewRequest.objects.to_user_directly("doc", status='S').count())
-
-        rsp = self.apiGet(
-            "reviewrequests/to/user/doc/directly",
-            {'status': 'discarded'},
-            follow_redirects=True,
-            expected_redirects=[self.reviewrequests_url +
-                                '?to-users-directly=doc&status=discarded'])
-        self.assertEqual(rsp['stat'], 'ok')
-        self.assertEqual(len(rsp['review_requests']),
-            ReviewRequest.objects.to_user_directly("doc", status='D').count())
-
     def testReviewRequestsFromUser(self):
         """Testing the deprecated reviewrequests/from/user API"""
+        rsp = self.apiGet("reviewrequests/from/user/grumpy")
+        self.assertEqual(rsp['stat'], 'ok')
+        self.assertEqual(len(rsp['review_requests']),
+                         ReviewRequest.objects.from_user("grumpy").count())
+
+    def testReviewRequestsFromUserWithStatus(self):
+        """Testing the deprecated reviewrequests/from/user API with custom status"""
         rsp = self.apiGet("reviewrequests/from/user/grumpy",
-                          follow_redirects=True,
-                          expected_redirects=[self.reviewrequests_url +
-                                              '?from-user=grumpy'])
-        self.assertEqual(rsp['stat'], 'ok')
-        self.assertEqual(len(rsp['review_requests']),
-                         ReviewRequest.objects.from_user("grumpy").count())
+                          {'status': 'submitted'})
+        self.assertEqual(rsp['stat'], 'ok')
+        self.assertEqual(len(rsp['review_requests']),
+            ReviewRequest.objects.from_user("grumpy", status='S').count())
+
+        rsp = self.apiGet("reviewrequests/from/user/grumpy",
+                          {'status': 'discarded'})
+        self.assertEqual(rsp['stat'], 'ok')
+        self.assertEqual(len(rsp['review_requests']),
+            ReviewRequest.objects.from_user("grumpy", status='D').count())
 
     def testReviewRequestsFromUserCount(self):
         """Testing the deprecated reviewrequests/from/user/count API"""
-        rsp = self.apiGet(
-            "reviewrequests/from/user/grumpy/count",
-            follow_redirects=True,
-            expected_redirects=[self.reviewrequests_url +
-                                '?from-user=grumpy&counts-only=1'])
+        rsp = self.apiGet("reviewrequests/from/user/grumpy/count")
         self.assertEqual(rsp['stat'], 'ok')
         self.assertEqual(rsp['count'],
                          ReviewRequest.objects.from_user("grumpy").count())
-
-    def testReviewRequestsFromUserWithStatus(self):
-        """Testing the deprecated reviewrequests/from/user API with custom status"""
-        rsp = self.apiGet(
-            'reviewrequests/from/user/grumpy',
-            {'status': 'submitted'},
-            follow_redirects=True,
-            expected_redirects=[self.reviewrequests_url +
-                                '?from-user=grumpy&status=submitted'])
-        self.assertEqual(rsp['stat'], 'ok')
-        self.assertEqual(len(rsp['review_requests']),
-            ReviewRequest.objects.from_user("grumpy", status='S').count())
-
-        rsp = self.apiGet(
-            'reviewrequests/from/user/grumpy',
-            {'status': 'discarded'},
-            follow_redirects=True,
-            expected_redirects=[self.reviewrequests_url +
-                                '?from-user=grumpy&status=discarded'])
-        self.assertEqual(rsp['stat'], 'ok')
-        self.assertEqual(len(rsp['review_requests']),
-            ReviewRequest.objects.from_user("grumpy", status='D').count())
-
-    def testReviewRequestByChangenum(self):
-        """Testing the deprecated reviewrequests/repository/changenum API"""
-        review_request = \
-            ReviewRequest.objects.filter(changenum__isnull=False)[0]
-
-        rsp = self.apiGet(
-            "reviewrequests/repository/%s/changenum/%s" %
-            (review_request.repository.id, review_request.changenum),
-            follow_redirects=True,
-            expected_redirects=[
-                self.reviewrequests_url +
-                '?repository=%s&changenum=%s&_first-result-only=1' %
-                (review_request.repository.id, review_request.changenum)
-            ])
-
-        self.assertEqual(rsp['stat'], 'ok')
-        self.assertEqual(rsp['review_request']['id'], review_request.id)
-        self.assertEqual(rsp['review_request']['summary'],
-                         review_request.summary)
-        self.assertEqual(rsp['review_request']['changenum'],
-                         review_request.changenum)
 
     def testNewReviewRequest(self):
         """Testing the deprecated reviewrequests/new API"""
@@ -2079,9 +1872,9 @@
         """Testing the deprecated reviewrequests/new API with Invalid Repository error"""
         rsp = self.apiPost("reviewrequests/new", {
             'repository_path': 'gobbledygook',
-        }, 400)
-        self.assertEqual(rsp['stat'], 'fail')
-        self.assertEqual(rsp['err']['code'], INVALID_REPOSITORY.code)
+        })
+        self.assertEqual(rsp['stat'], 'fail')
+        self.assertEqual(rsp['err']['code'], webapi.INVALID_REPOSITORY.code)
 
     def testNewReviewRequestAsUser(self):
         """Testing the deprecated reviewrequests/new API with submit_as"""
@@ -2099,16 +1892,32 @@
 
         ReviewRequest.objects.get(pk=rsp['review_request']['id'])
 
-<<<<<<< HEAD
     def testNewReviewRequestAsUserPermissionDenied(self):
         """Testing the deprecated reviewrequests/new API with submit_as and Permission Denied error"""
         rsp = self.apiPost("reviewrequests/new", {
             'repository_path': self.repository.path,
             'submit_as': 'doc',
-        }, 403)
-        self.assertEqual(rsp['stat'], 'fail')
-        self.assertEqual(rsp['err']['code'], PERMISSION_DENIED.code)
-=======
+        })
+        self.assertEqual(rsp['stat'], 'fail')
+        self.assertEqual(rsp['err']['code'], webapi.PERMISSION_DENIED.code)
+
+    def testReviewRequest(self):
+        """Testing the deprecated reviewrequests/<id> API"""
+        review_request = ReviewRequest.objects.public()[0]
+        rsp = self.apiGet("reviewrequests/%s" % review_request.id)
+        self.assertEqual(rsp['stat'], 'ok')
+        self.assertEqual(rsp['review_request']['id'], review_request.id)
+        self.assertEqual(rsp['review_request']['summary'],
+                         review_request.summary)
+
+    def testReviewRequestPermissionDenied(self):
+        """Testing the deprecated reviewrequests/<id> API with Permission Denied error"""
+        review_request = ReviewRequest.objects.filter(public=False).\
+            exclude(submitter=self.user)[0]
+        rsp = self.apiGet("reviewrequests/%s" % review_request.id)
+        self.assertEqual(rsp['stat'], 'fail')
+        self.assertEqual(rsp['err']['code'], webapi.PERMISSION_DENIED.code)
+
     def testReviewRequestByChangenum(self):
         """Testing the deprecated reviewrequests/repository/changenum API"""
         review_request = \
@@ -2122,25 +1931,20 @@
                          review_request.summary)
         self.assertEqual(rsp['review_request']['changenum'],
                          review_request.changenum)
->>>>>>> 0d52b73e
 
     def testReviewRequestStar(self):
         """Testing the deprecated reviewrequests/star API"""
         review_request = ReviewRequest.objects.public()[0]
-        rsp = self.apiPost("reviewrequests/%s/star" % review_request.id)
+        rsp = self.apiGet("reviewrequests/%s/star" % review_request.id)
         self.assertEqual(rsp['stat'], 'ok')
         self.assert_(review_request in
                      self.user.get_profile().starred_review_requests.all())
 
     def testReviewRequestStarDoesNotExist(self):
         """Testing the deprecated reviewrequests/star API with Does Not Exist error"""
-<<<<<<< HEAD
-        rsp = self.apiPost("reviewrequests/999/star", expected_status=404)
-=======
         rsp = self.apiGet("reviewrequests/999/star")
->>>>>>> 0d52b73e
-        self.assertEqual(rsp['stat'], 'fail')
-        self.assertEqual(rsp['err']['code'], DOES_NOT_EXIST.code)
+        self.assertEqual(rsp['stat'], 'fail')
+        self.assertEqual(rsp['err']['code'], webapi.DOES_NOT_EXIST.code)
 
     def testReviewRequestUnstar(self):
         """Testing the deprecated reviewrequests/unstar API"""
@@ -2148,27 +1952,19 @@
         self.testReviewRequestStar()
 
         review_request = ReviewRequest.objects.public()[0]
-        rsp = self.apiPost("reviewrequests/%s/unstar" % review_request.id)
+        rsp = self.apiGet("reviewrequests/%s/unstar" % review_request.id)
         self.assertEqual(rsp['stat'], 'ok')
         self.assert_(review_request not in
                      self.user.get_profile().starred_review_requests.all())
 
     def testReviewRequestUnstarWithDoesNotExist(self):
         """Testing the deprecated reviewrequests/unstar API with Does Not Exist error"""
-<<<<<<< HEAD
-        rsp = self.apiPost("reviewrequests/999/unstar", expected_status=404)
-=======
         rsp = self.apiGet("reviewrequests/999/unstar")
->>>>>>> 0d52b73e
-        self.assertEqual(rsp['stat'], 'fail')
-        self.assertEqual(rsp['err']['code'], DOES_NOT_EXIST.code)
+        self.assertEqual(rsp['stat'], 'fail')
+        self.assertEqual(rsp['err']['code'], webapi.DOES_NOT_EXIST.code)
 
     def testReviewRequestDelete(self):
-<<<<<<< HEAD
-        """Testing the deprecated reviewrequests/<id>/delete API"""
-=======
         """Testing the deprecated reviewrequests/delete API"""
->>>>>>> 0d52b73e
         self.user.user_permissions.add(
             Permission.objects.get(codename='delete_reviewrequest'))
         self.user.save()
@@ -2176,44 +1972,29 @@
 
         review_request_id = \
             ReviewRequest.objects.from_user(self.user.username)[0].id
-        rsp = self.apiPost("reviewrequests/%s/delete" % review_request_id,
-                           expected_status=204)
-        self.assertEqual(rsp, None)
+        rsp = self.apiGet("reviewrequests/%s/delete" % review_request_id)
+        self.assertEqual(rsp['stat'], 'ok')
+        self.assertRaises(ReviewRequest.DoesNotExist,
+                          ReviewRequest.objects.get, pk=review_request_id)
 
     def testReviewRequestDeletePermissionDenied(self):
-<<<<<<< HEAD
-        """Testing the deprecated reviewrequests/<id>/delete API with Permission Denied error"""
-        review_request_id = \
-            ReviewRequest.objects.exclude(submitter=self.user)[0].id
-        rsp = self.apiPost("reviewrequests/%s/delete" % review_request_id,
-                           expected_status=403)
-=======
         """Testing the deprecated reviewrequests/delete API with Permission Denied error"""
         review_request_id = \
             ReviewRequest.objects.exclude(submitter=self.user)[0].id
         rsp = self.apiGet("reviewrequests/%s/delete" % review_request_id)
->>>>>>> 0d52b73e
-        self.assertEqual(rsp['stat'], 'fail')
-        self.assertEqual(rsp['err']['code'], PERMISSION_DENIED.code)
+        self.assertEqual(rsp['stat'], 'fail')
+        self.assertEqual(rsp['err']['code'], webapi.PERMISSION_DENIED.code)
 
     def testReviewRequestDeleteDoesNotExist(self):
-<<<<<<< HEAD
-        """Testing the deprecated reviewrequests/<id>/delete API with Does Not Exist error"""
-=======
         """Testing the deprecated reviewrequests/delete API with Does Not Exist error"""
->>>>>>> 0d52b73e
         self.user.user_permissions.add(
             Permission.objects.get(codename='delete_reviewrequest'))
         self.user.save()
         self.assert_(self.user.has_perm('reviews.delete_reviewrequest'))
 
-<<<<<<< HEAD
-        rsp = self.apiPost("reviewrequests/999/delete", expected_status=404)
-=======
         rsp = self.apiGet("reviewrequests/999/delete")
->>>>>>> 0d52b73e
-        self.assertEqual(rsp['stat'], 'fail')
-        self.assertEqual(rsp['err']['code'], DOES_NOT_EXIST.code)
+        self.assertEqual(rsp['stat'], 'fail')
+        self.assertEqual(rsp['err']['code'], webapi.DOES_NOT_EXIST.code)
 
     def testReviewRequestDraftSet(self):
         """Testing the deprecated reviewrequests/draft/set API"""
@@ -2222,7 +2003,6 @@
         testing_done = "My Testing Done"
         branch = "My Branch"
         bugs = ""
-        target_groups = 'foooo'
 
         review_request_id = \
             ReviewRequest.objects.from_user(self.user.username)[0].id
@@ -2232,7 +2012,6 @@
             'testing_done': testing_done,
             'branch': branch,
             'bugs_closed': bugs,
-            'target_groups': 'foooo',
         })
 
         self.assertEqual(rsp['stat'], 'ok')
@@ -2241,7 +2020,6 @@
         self.assertEqual(rsp['draft']['testing_done'], testing_done)
         self.assertEqual(rsp['draft']['branch'], branch)
         self.assertEqual(rsp['draft']['bugs_closed'], [])
-        self.assertTrue('invalid_target_groups' in rsp)
 
         draft = ReviewRequestDraft.objects.get(pk=rsp['draft']['id'])
         self.assertEqual(draft.summary, summary)
@@ -2273,7 +2051,7 @@
         })
 
         self.assertEqual(rsp['stat'], 'fail')
-        self.assertEqual(rsp['err']['code'], INVALID_ATTRIBUTE.code)
+        self.assertEqual(rsp['err']['code'], webapi.INVALID_ATTRIBUTE.code)
         self.assertEqual(rsp['attribute'], 'foobar')
 
     def testReviewRequestPublishSendsEmail(self):
@@ -2298,7 +2076,7 @@
         })
 
         self.assertEqual(rsp['stat'], 'fail')
-        self.assertEqual(rsp['err']['code'], PERMISSION_DENIED.code)
+        self.assertEqual(rsp['err']['code'], webapi.PERMISSION_DENIED.code)
 
     # draft/save is deprecated. Tests were copied to *DraftPublish*().
     # This is still here only to make sure we don't break backwards
@@ -2327,7 +2105,7 @@
         rsp = self.apiPost("reviewrequests/%s/draft/save" % review_request_id)
 
         self.assertEqual(rsp['stat'], 'fail')
-        self.assertEqual(rsp['err']['code'], DOES_NOT_EXIST.code)
+        self.assertEqual(rsp['err']['code'], webapi.DOES_NOT_EXIST.code)
 
     def testReviewRequestDraftPublish(self):
         """Testing the deprecated reviewrequests/draft/publish API"""
@@ -2358,7 +2136,7 @@
                            review_request.id)
 
         self.assertEqual(rsp['stat'], 'fail')
-        self.assertEqual(rsp['err']['code'], DOES_NOT_EXIST.code)
+        self.assertEqual(rsp['err']['code'], webapi.DOES_NOT_EXIST.code)
 
     def testReviewRequestDraftDiscard(self):
         """Testing the deprecated reviewrequests/draft/discard API"""
@@ -2377,19 +2155,6 @@
         self.assertEqual(review_request.summary, summary)
         self.assertEqual(review_request.description, description)
 
-    def testReviewsListCount(self):
-        """Testing the deprecated reviewrequests/reviews/count API"""
-        review_request = Review.objects.all()[0].review_request
-        rsp = self.apiGet(
-            "reviewrequests/%s/reviews/count" % review_request.id,
-            follow_redirects=True,
-            expected_redirects=[self.reviewrequests_url +
-                                '%s/reviews/?counts-only=1'
-                                '&_count-field-alias=reviews' %
-                                review_request.id])
-        self.assertEqual(rsp['stat'], 'ok')
-        self.assertEqual(rsp['reviews'], review_request.reviews.count())
-
     def testReviewDraftSave(self):
         """Testing the deprecated reviewrequests/reviews/draft/save API"""
         body_top = ""
@@ -2453,6 +2218,7 @@
                          "Re: Review Request: Interdiff Revision Test")
         self.assertValidRecipients(["admin", "grumpy"], [])
 
+
     def testReviewDraftDelete(self):
         """Testing the deprecated reviewrequests/reviews/draft/delete API"""
         # Set up the draft to delete.
@@ -2473,7 +2239,7 @@
         rsp = self.apiPost("reviewrequests/%s/reviews/draft/delete" %
                            review_request.id)
         self.assertEqual(rsp['stat'], 'fail')
-        self.assertEqual(rsp['err']['code'], DOES_NOT_EXIST.code)
+        self.assertEqual(rsp['err']['code'], webapi.DOES_NOT_EXIST.code)
 
     def testReviewDraftComments(self):
         """Testing the deprecated reviewrequests/reviews/draft/comments API"""
@@ -2500,8 +2266,6 @@
         self.assertEqual(rsp['screenshot_comments'][0]['text'],
                          screenshot_comment_text)
 
-<<<<<<< HEAD
-=======
     def testReviewsList(self):
         """Testing the deprecated reviewrequests/reviews API"""
         review_request = Review.objects.all()[0].review_request
@@ -2517,7 +2281,6 @@
         self.assertEqual(rsp['stat'], 'ok')
         self.assertEqual(rsp['reviews'], review_request.reviews.count())
 
->>>>>>> 0d52b73e
     def testReviewCommentsList(self):
         """Testing the deprecated reviewrequests/reviews/comments API"""
         review = Review.objects.filter(comments__pk__gt=0)[0]
@@ -2531,13 +2294,8 @@
         """Testing the deprecated reviewrequests/reviews/comments/count API"""
         review = Review.objects.filter(comments__pk__gt=0)[0]
 
-        rsp = self.apiGet(
-            "reviewrequests/%s/reviews/%s/comments/count" %
-            (review.review_request.id, review.id),
-            follow_redirects=True,
-            expected_redirects=[self.reviewrequests_url +
-                                '%s/reviews/%s/diff-comments/?counts-only=1' %
-                                (review.review_request.id, review.id)])
+        rsp = self.apiGet("reviewrequests/%s/reviews/%s/comments/count" %
+                          (review.review_request.id, review.id))
         self.assertEqual(rsp['stat'], 'ok')
         self.assertEqual(rsp['count'], review.comments.count())
 
@@ -2709,8 +2467,6 @@
         # Return this so it can be used in other tests.
         return DiffSet.objects.get(pk=rsp['diffset_id'])
 
-<<<<<<< HEAD
-=======
     def testNewDiffInvalidFormData(self):
         """Testing the deprecated reviewrequests/diff/new API with Invalid Form Data"""
         review_request = self.testNewReviewRequest()
@@ -2721,7 +2477,6 @@
         self.assert_('path' in rsp['fields'])
         self.assert_('basedir' in rsp['fields'])
 
->>>>>>> 0d52b73e
     def testNewScreenshot(self):
         """Testing the deprecated reviewrequests/screenshot/new API"""
         review_request = self.testNewReviewRequest()
@@ -2739,8 +2494,6 @@
         # Return the screenshot so we can use it in other tests.
         return Screenshot.objects.get(pk=rsp['screenshot_id'])
 
-<<<<<<< HEAD
-=======
     def testNewScreenshotPermissionDenied(self):
         """Testing the deprecated reviewrequests/screenshot/new API with Permission Denied error"""
         review_request = ReviewRequest.objects.filter(public=True).\
@@ -2758,7 +2511,6 @@
         self.assertEqual(rsp['stat'], 'fail')
         self.assertEqual(rsp['err']['code'], webapi.PERMISSION_DENIED.code)
 
->>>>>>> 0d52b73e
     def postNewDiffComment(self, review_request, comment_text):
         """Utility function for posting a new diff comment."""
         diffset = review_request.diffset_history.diffsets.latest()
@@ -2778,8 +2530,6 @@
 
         return rsp
 
-<<<<<<< HEAD
-=======
     def testReviewRequestDiffsets(self):
         """Testing the deprecated reviewrequests/diffsets API"""
         rsp = self.apiGet("reviewrequests/2/diff")
@@ -2924,7 +2674,6 @@
         for i in range(0, len(rsp['comments'])):
             self.assertEqual(rsp['comments'][i]['text'], comments[i].text)
 
->>>>>>> 0d52b73e
     def postNewScreenshotComment(self, review_request, screenshot,
                                  comment_text, x, y, w, h):
         """Utility function for posting a new screenshot comment."""
@@ -2940,8 +2689,6 @@
         self.assertEqual(rsp['stat'], 'ok')
         return rsp
 
-<<<<<<< HEAD
-=======
     def testScreenshotCommentsSet(self):
         """Testing the deprecated reviewrequests/s/comments set API"""
         comment_text = "This is a test comment."
@@ -3021,7 +2768,6 @@
             self.assertEqual(rsp['comments'][i]['w'], comments[i].w)
             self.assertEqual(rsp['comments'][i]['h'], comments[i].h)
 
->>>>>>> 0d52b73e
     def __getTrophyFilename(self):
         return os.path.join(settings.HTDOCS_ROOT,
                             "media", "rb", "images", "trophy.png")