--- conflicted
+++ resolved
@@ -154,15 +154,11 @@
 
 TOKEN_GENERATION_FAILED = WebAPIError(
     228,
-<<<<<<< HEAD
     'There was an error generating the API token. Please try again.',
     http_status=500)  # 500 Internal Server Error.
 
 REPOSITORY_ALREADY_EXISTS = WebAPIError(
     229,
-    "A repository with this name already exists.",
-    http_status=409)  # 409 Conflict
-=======
     'A repository with this name already exists.',
     http_status=409)  # 409 Conflict
 
@@ -174,5 +170,4 @@
 REOPEN_ERROR = WebAPIError(
     231,
     'An error occurred while reopening the review request.',
-    http_status=500)  # 500 Internal Server Error
->>>>>>> 47e1f431
+    http_status=500)  # 500 Internal Server Error