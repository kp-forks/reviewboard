from __future__ import unicode_literals

import copy
import os
import re
import sys
import warnings
from contextlib import contextmanager

from django.conf import settings
from django.contrib.auth.models import User
from django.core import serializers
from django.core.cache import cache
from django.core.files import File
from django.db import (DatabaseError, DEFAULT_DB_ALIAS, IntegrityError,
                       connections, router)
from django.db.models import get_apps
from django.utils import timezone
from djblets.testing.testcases import TestCase as DjbletsTestCase
from django.utils import six

from reviewboard import scmtools, initialize
from reviewboard.accounts.models import ReviewRequestVisit
from reviewboard.attachments.models import FileAttachment
from reviewboard.diffviewer.differ import DiffCompatVersion
<<<<<<< HEAD
from reviewboard.diffviewer.models import (DiffCommit, DiffSet, DiffSetHistory,
                                           FileDiff)
=======
from reviewboard.diffviewer.models import DiffSet, DiffSetHistory, FileDiff
from reviewboard.notifications.models import WebHookTarget
>>>>>>> 52ae833b
from reviewboard.reviews.models import (Comment, FileAttachmentComment,
                                        Group, Review, ReviewRequest,
                                        ReviewRequestDraft, Screenshot,
                                        ScreenshotComment)
from reviewboard.scmtools.models import Repository, Tool
from reviewboard.site.models import LocalSite
from reviewboard.webapi.models import WebAPIToken


class TestCase(DjbletsTestCase):
    """The base class for Review Board test cases.

    This class provides a number of convenient functions for creating
    common objects for testing, such as review requests and comments. They're
    populated with default data that can be overridden by the callers.

    This also overcomes an annoyance with default Django unit tests where
    the cache is not cleared across tests, leading to inconsistent results
    and useless testing.
    """
    local_site_name = 'local-site-1'
    local_site_id = 1

    _precompiled_fixtures = {}
    _fixture_dirs = []

    ws_re = re.compile(r'\s+')

    DEFAULT_FILEDIFF_DATA = (
        b'--- README\trevision 123\n'
        b'+++ README\trevision 123\n'
        b'@@ -1 +1 @@\n'
        b'-Hello, world!\n'
        b'+Hello, everybody!\n'
    )

    DEFAULT_COMMIT_FILEDIFF_DATA = (
        b'diff --git a/readme b/readme\n'
        b'index d6613f5..5b50866 100644\n'
        b'--- a/readme\n'
        b'+++ b/readme\n'
        b'@@ -1 +1,3 @@\n'
        b' Hello there\n'
        b'+\n'
        b'+Oh hi!\n'
    )

    def setUp(self):
        super(TestCase, self).setUp()

        initialize()

        self._local_sites = {}

        # Clear the cache so that previous tests don't impact this one.
        cache.clear()

    def shortDescription(self):
        """Returns the description of the current test.

        This changes the default behavior to replace all newlines with spaces,
        allowing a test description to span lines. It should still be kept
        short, though.
        """
        doc = self._testMethodDoc

        if doc is not None:
            doc = doc.split('\n\n', 1)[0]
            doc = self.ws_re.sub(' ', doc).strip()

        return doc

    def get_local_site_or_none(self, name):
        """Returns a LocalSite matching the name, if provided, or None."""
        if name:
            return self.get_local_site(name=name)
        else:
            return None

    def get_local_site(self, name):
        if name not in self._local_sites:
            self._local_sites[name] = LocalSite.objects.get(name=name)

        return self._local_sites[name]

    def create_webapi_token(self, user, note='Sample note',
                            policy={'access': 'rw'},
                            with_local_site=False,
                            **kwargs):
        """Creates a WebAPIToken for testing."""
        if with_local_site:
            local_site = self.get_local_site(name=self.local_site_name)
        else:
            local_site = None

        return WebAPIToken.objects.generate_token(user=user,
                                                  note=note,
                                                  policy=policy,
                                                  local_site=local_site)

    @contextmanager
    def assert_warns(self, cls=DeprecationWarning, message=None):
        """A context manager for asserting code generates a warning.

        This method only supports code which generates a single warning.
        Tests which make use of code generating multiple warnings will
        need to manually catch their warnings.
        """
        with warnings.catch_warnings(record=True) as w:
            # Some warnings such as DeprecationWarning are filtered by
            # default, stop filtering them.
            warnings.simplefilter("always")
            self.assertEqual(len(w), 0)

            yield

            self.assertEqual(len(w), 1)
            self.assertTrue(issubclass(w[-1].category, cls))

            if message is not None:
                self.assertEqual(message, six.text_type(w[-1].message))


    def create_diff_file_attachment(self, filediff, from_modified=True,
                                    review_request=None,
                                    orig_filename='filename.png',
                                    caption='My Caption',
                                    mimetype='image/png',
                                    **kwargs):
        """Creates a diff-based FileAttachment for testing.

        The FileAttachment is tied to the given FileDiff. It's populated
        with default data that can be overridden by the caller.
        """
        file_attachment = FileAttachment.objects.create_from_filediff(
            filediff=filediff,
            from_modified=from_modified,
            caption=caption,
            orig_filename=orig_filename,
            mimetype=mimetype,
            **kwargs)

        filename = os.path.join(settings.STATIC_ROOT, 'rb', 'images',
                                'trophy.png')

        with open(filename, 'r') as f:
            file_attachment.file.save(filename, File(f), save=True)

        if review_request:
            review_request.file_attachments.add(file_attachment)

        return file_attachment

    def create_diffset(self, review_request=None, revision=1, repository=None,
                       draft=False, name='diffset'):
        """Creates a DiffSet for testing.

        The DiffSet defaults to revision 1. This can be overriden by the
        caller.

        DiffSets generally are tied to a ReviewRequest, but it's optional.
        """
        if review_request:
            repository = review_request.repository

        diffset = DiffSet.objects.create(
            name=name,
            revision=revision,
            repository=repository,
            diffcompat=DiffCompatVersion.DEFAULT)

        if review_request:
            if draft:
                review_request_draft = \
                    ReviewRequestDraft.create(review_request)
                review_request_draft.diffset = diffset
                review_request_draft.save()
            else:
                review_request.diffset_history.diffsets.add(diffset)

        return diffset

    def create_diff_commit(self, diffset, repository, commit_id, parent_id,
                           merge_parent_ids=None, diff_name='diff',
                           diff_contents=DEFAULT_COMMIT_FILEDIFF_DATA,
                           author_name='Author Name',
                           author_email='author@example.com', author_date=None,
                           committer_name='Committer Name',
                           committer_email='committer@example.com',
                           committer_date=None, description='description',
                           commit_type=DiffCommit.COMMIT_CHANGE_TYPE):
        """Create a DiffCommit for testing.

        The DiffCommit is automatically populated with some default data.
        """
        if not author_date:
            author_date = timezone.now()

        if not committer_date and committer_name and committer_email:
            committer_date = author_date

        return DiffCommit.objects.create_from_data(
            repository=repository,
            diff_file_name=diff_name,
            diff_file_contents=diff_contents,
            parent_diff_file_name=None,
            parent_diff_file_contents=None,
            request=None,
            commit_id=commit_id,
            parent_id=parent_id,
            merge_parent_ids=merge_parent_ids,
            author_name=author_name,
            author_email=author_email,
            author_date=author_date,
            committer_name=committer_name,
            committer_email=committer_email,
            committer_date=committer_date,
            description=description,
            commit_type=commit_type,
            diffset=diffset)

    def create_diff_comment(self, review, filediff, interfilediff=None,
                            text='My comment', issue_opened=False,
                            issue_status=None,
                            first_line=1, num_lines=5, extra_fields=None,
                            reply_to=None, **kwargs):
        """Creates a Comment for testing.

        The comment is tied to the given Review and FileDiff (and, optionally,
        an interfilediff). It's populated with default data that can be
        overridden by the caller.
        """
        if issue_opened and not issue_status:
            issue_status = Comment.OPEN

        comment = Comment(
            filediff=filediff,
            interfilediff=interfilediff,
            first_line=first_line,
            num_lines=num_lines,
            text=text,
            issue_opened=issue_opened,
            issue_status=issue_status,
            reply_to=reply_to,
            **kwargs)

        if extra_fields:
            comment.extra_data = extra_fields

        comment.save()
        review.comments.add(comment)

        return comment

    def create_file_attachment(self, review_request,
                               orig_filename='filename.png',
                               caption='My Caption',
                               draft=False,
                               **kwargs):
        """Creates a FileAttachment for testing.

        The FileAttachment is tied to the given ReviewRequest. It's populated
        with default data that can be overridden by the caller.
        """
        file_attachment = FileAttachment(
            caption=caption,
            orig_filename=orig_filename,
            mimetype='image/png',
            **kwargs)

        filename = os.path.join(settings.STATIC_ROOT, 'rb', 'images',
                                'trophy.png')

        with open(filename, 'r') as f:
            file_attachment.file.save(filename, File(f), save=True)

        if draft:
            review_request_draft = ReviewRequestDraft.create(review_request)
            review_request_draft.file_attachments.add(file_attachment)
        else:
            review_request.file_attachments.add(file_attachment)

        return file_attachment

    def create_file_attachment_comment(self, review, file_attachment,
                                       text='My comment', issue_opened=False,
                                       extra_fields=None, reply_to=None):
        """Creates a FileAttachmentComment for testing.

        The comment is tied to the given Review and FileAttachment. It's
        populated with default data that can be overridden by the caller.
        """
        if issue_opened:
            issue_status = Comment.OPEN
        else:
            issue_status = None

        comment = FileAttachmentComment(
            file_attachment=file_attachment,
            text=text,
            issue_opened=issue_opened,
            issue_status=issue_status,
            reply_to=reply_to)

        if extra_fields:
            comment.extra_data = extra_fields

        comment.save()
        review.file_attachment_comments.add(comment)

        return comment

    def create_filediff(self, diffset, source_file='/test-file',
                        dest_file='/test-file', source_revision='123',
                        dest_detail='124', status=FileDiff.MODIFIED,
                        diff=DEFAULT_FILEDIFF_DATA, diff_commit=None):
        """Creates a FileDiff for testing.

        The FileDiff is tied to the given DiffSet. It's populated with
        default data that can be overridden by the caller.
        """
        return FileDiff.objects.create(
            diffset=diffset,
            source_file=source_file,
            dest_file=dest_file,
            source_revision=source_revision,
            dest_detail=dest_detail,
            status=status,
            diff=diff,
            diff_commit=diff_commit)

    def create_repository(self, with_local_site=False, name='Test Repo',
                          tool_name='Git', path=None, local_site=None,
                          **kwargs):
        """Creates a Repository for testing.

        The Repository may optionally be attached to a LocalSite. It's also
        populated with default data that can be overridden by the caller.

        This accepts a tool_name of "Git", "Mercurial" or "Subversion".
        The correct bundled repository path will be used for the given
        tool_name.
        """
        if not local_site:
            if with_local_site:
                local_site = self.get_local_site(name=self.local_site_name)
            else:
                local_site = None

        testdata_dir = os.path.join(os.path.dirname(scmtools.__file__),
                                    'testdata')

        if not path:
            if tool_name in ('Git', 'Test',
                             'TestToolSupportsPendingChangeSets'):
                path = os.path.join(testdata_dir, 'git_repo')
            elif tool_name == 'Subversion':
                path = 'file://' + os.path.join(testdata_dir, 'svn_repo')
            elif tool_name == 'Mercurial':
                path = os.path.join(testdata_dir, 'hg_repo.bundle')
            elif tool_name == 'CVS':
                path = os.path.join(testdata_dir, 'cvs_repo')
            else:
                raise NotImplementedError

        return Repository.objects.create(
            name=name,
            local_site=local_site,
            tool=Tool.objects.get(name=tool_name),
            path=path,
            **kwargs)

    def create_review_request(self, with_local_site=False, local_site=None,
                              with_diffs=False,
                              summary='Test Summary',
                              description='Test Description',
                              testing_done='Testing',
                              submitter='doc', local_id=1001,
                              bugs_closed='', status='P', public=False,
                              publish=False, commit_id=None, changenum=None,
                              repository=None, id=None,
                              create_repository=False):
        """Create a ReviewRequest for testing.

        The ReviewRequest may optionally be attached to a LocalSite. It's also
        populated with default data that can be overridden by the caller.

        If create_repository is True, a Repository will be created
        automatically. If set, a custom repository cannot be provided.

        The provided submitter may either be a username or a User object.

        If publish is True, ReviewRequest.publish() will be called.
        """
        if not local_site:
            if with_local_site:
                local_site = self.get_local_site(name=self.local_site_name)
            else:
                local_site = None

        if not local_site:
            local_id = None

        if create_repository:
            assert not repository

            repository = \
                self.create_repository(with_local_site=with_local_site)

        if not isinstance(submitter, User):
            submitter = User.objects.get(username=submitter)

        review_request = ReviewRequest(
            summary=summary,
            description=description,
            testing_done=testing_done,
            local_site=local_site,
            local_id=local_id,
            submitter=submitter,
            diffset_history=DiffSetHistory.objects.create(),
            repository=repository,
            public=public,
            commit_id=commit_id,
            changenum=changenum,
            bugs_closed=bugs_closed,
            status=status)

        # Set this separately to avoid issues with CounterField updates.
        review_request.id = id

        review_request.save()

        if publish:
            review_request.publish(review_request.submitter)

        return review_request

    def create_visit(self, review_request, visibility, user='doc',
                     username=None, timestamp=None):
        """Create a ReviewRequestVisit for testing.

        The ReviewRequestVisit is tied to the given ReviewRequest and User.
        It's populated with default data that can be overridden by the caller.

        The provided user may either be a username or a User object.
        """
        if not isinstance(user, basestring):
            user = User.objects.get(username=user)

        return ReviewRequestVisit.objects.create(
            review_request=review_request,
            visibility=visibility,
            user=user)

    def create_review(self, review_request, user='dopey', username=None,
                      body_top='Test Body Top', body_bottom='Test Body Bottom',
                      ship_it=False, publish=False):
        """Creates a Review for testing.

        The Review is tied to the given ReviewRequest. It's populated with
        default data that can be overridden by the caller.

        The provided user may either be a username or a User object.

        If publish is True, Review.publish() will be called.
        """
        if not isinstance(user, User):
            user = User.objects.get(username=user)

        review = Review.objects.create(
            review_request=review_request,
            user=user,
            body_top=body_top,
            body_bottom=body_bottom,
            ship_it=ship_it)

        if publish:
            review.publish()

        return review

    def create_review_group(self, name='test-group', with_local_site=False,
                            local_site=None, visible=True, invite_only=False,
                            is_default_group=False):
        """Creates a review group for testing.

        The group may optionally be attached to a LocalSite. It's also
        populated with default data that can be overridden by the caller.
        """
        if not local_site and with_local_site:
            local_site = self.get_local_site(name=self.local_site_name)

        return Group.objects.create(
            name=name,
            local_site=local_site,
            visible=visible,
            invite_only=invite_only,
            is_default_group=is_default_group)

    def create_reply(self, review, user='grumpy', username=None,
                     body_top='Test Body Top', timestamp=None,
                     publish=False):
        """Creates a review reply for testing.

        The reply is tied to the given Review. It's populated with default
        data that can be overridden by the caller.
        """
        if not isinstance(user, User):
            user = User.objects.get(username=user)

        reply = Review.objects.create(
            review_request=review.review_request,
            user=user,
            body_top=body_top,
            base_reply_to=review,
            timestamp=timestamp)

        if publish:
            reply.publish()

        return reply

    def create_screenshot(self, review_request, caption='My caption',
                          draft=False):
        """Creates a Screenshot for testing.

        The Screenshot is tied to the given ReviewRequest. It's populated
        with default data that can be overridden by the caller.
        """
        screenshot = Screenshot(caption=caption)
        filename = os.path.join(settings.STATIC_ROOT, 'rb', 'images',
                                'trophy.png')

        with open(filename, 'r') as f:
            screenshot.image.save(filename, File(f), save=True)

        if draft:
            review_request_draft = ReviewRequestDraft.create(review_request)
            review_request_draft.screenshots.add(screenshot)
        else:
            review_request.screenshots.add(screenshot)

        return screenshot

    def create_screenshot_comment(self, review, screenshot, text='My comment',
                                  x=1, y=1, w=5, h=5, issue_opened=False,
                                  extra_fields=None, reply_to=None, **kwargs):
        """Creates a ScreenshotComment for testing.

        The comment is tied to the given Review and Screenshot. It's
        It's populated with default data that can be overridden by the caller.
        """
        if issue_opened:
            issue_status = Comment.OPEN
        else:
            issue_status = None

        comment = ScreenshotComment(
            screenshot=screenshot,
            text=text,
            x=x,
            y=y,
            w=w,
            h=h,
            issue_opened=issue_opened,
            issue_status=issue_status,
            reply_to=reply_to,
            **kwargs)

        if extra_fields:
            comment.extra_data = extra_fields

        comment.save()
        review.screenshot_comments.add(comment)

        return comment

    def create_webhook(self, enabled=False, events=WebHookTarget.ALL_EVENTS,
                       url='http://example.com',
                       encoding=WebHookTarget.ENCODING_JSON,
                       use_custom_content=False, custom_content='',
                       secret='', apply_to=WebHookTarget.APPLY_TO_ALL,
                       repositories=None, with_local_site=False,
                       local_site=None, extra_fields=None):
        """Create a webhook for testing.

        It is populated with default data that can be overridden by the caller.

        Args:
            enabled (bool):
                Whether or not the webhook is enabled when it is created.

            events (unicode):
                A comma-separated list of events that the webhook will trigger
                on.

            url (unicode):
                The URL that requests will be made against.

            encoding (unicode):
                The encoding of the payload to send.

            use_custom_content (bool):
                Determines if custom content will be sent for the payload (if
                ``True``) or if it will be auto-generated (if ``False``).

            custom_content (unicode):
                The custom content to send when ``use_custom_content`` is
                ``True``.

            secret (unicode):
                An HMAC secret to sign the payload with.

            apply_to (unicode):
                The types of repositories the webhook will apply to.

            repositories (list):
                A list of repositories that the webhook will be limited to if
                ``apply_to`` is ``WebHookTarget.APPLY_TO_SELECTED_REPOS``.

            with_local_site (bool):
                Determines if this should be created with a local site.

            local_site (reviewboard.site.models.LocalSite):
                An optional local site. If ``with_local_site`` is ``True`` and
                this argument is ``None``, the local site will be looked up.

            extra_fields (dict):
                Extra data to be imported into the webhook.

        Returns:
            WebHookTarget: A webhook constructed with the given arguments.
        """
        if not local_site:
            if with_local_site:
                local_site = self.get_local_site(name=self.local_site_name)
            else:
                local_site = None

        webhook = WebHookTarget.objects.create(
            enabled=enabled,
            events=events,
            url=url,
            encoding=encoding,
            use_custom_content=use_custom_content,
            custom_content=custom_content,
            secret=secret,
            apply_to=apply_to,
            local_site=local_site)

        if repositories:
            webhook.repositories = repositories

        if extra_fields:
            webhook.extra_data = extra_fields
            webhook.save(update_fields=['extra_data'])

        return webhook

    def _fixture_setup(self):
        """Set up fixtures for unit tests.

        Unlike Django's standard _fixture_setup function, this doesn't
        re-locate and re-deserialize the fixtures every time. Instead, it
        precompiles fixtures the first time they're found and reuses the
        objects for future tests.

        However, also unlike Django's, this does not accept compressed
        or non-JSON fixtures.
        """
        # Temporarily hide the fixtures, so that the parent class won't
        # do anything with them.
        self._hide_fixtures = True
        super(TestCase, self)._fixture_setup()
        self._hide_fixtures = False

        if getattr(self, 'multi_db', False):
            databases = connections
        else:
            databases = [DEFAULT_DB_ALIAS]

        for db in databases:
            if hasattr(self, 'fixtures'):
                self.load_fixtures(self.fixtures, db=db)

    def load_fixtures(self, fixtures, db=DEFAULT_DB_ALIAS):
        """Loads fixtures for the current test.

        This is called for every fixture in the testcase's ``fixtures``
        list. It can also be called by an individual test to add additional
        fixtures on top of that.
        """
        if not fixtures:
            return

        if db not in TestCase._precompiled_fixtures:
            TestCase._precompiled_fixtures[db] = {}

        for fixture in fixtures:
            if fixture not in TestCase._precompiled_fixtures[db]:
                self._precompile_fixture(fixture, db)

        self._load_fixtures(fixtures, db)

    def _precompile_fixture(self, fixture, db):
        """Precompiles a fixture.

        The fixture is loaded and deserialized, and the resulting objects
        are stored for future use.
        """
        assert db in TestCase._precompiled_fixtures
        assert fixture not in TestCase._precompiled_fixtures[db]

        fixture_path = None

        for fixture_dir in self._get_fixture_dirs():
            fixture_path = os.path.join(fixture_dir, fixture + '.json')

            if os.path.exists(fixture_path):
                break

        try:
            if not fixture_path:
                raise IOError('Fixture path not found')

            with open(fixture_path, 'r') as fp:
                TestCase._precompiled_fixtures[db][fixture] = [
                    obj
                    for obj in serializers.deserialize('json', fp, using=db)
                    if router.allow_syncdb(db, obj.object.__class__)
                ]
        except IOError as e:
            sys.stderr.write('Unable to load fixture %s: %s\n' % (fixture, e))

    def _get_fixture_dirs(self):
        """Returns the list of fixture directories.

        This is computed only once and cached.
        """
        if not TestCase._fixture_dirs:
            app_module_paths = []

            for app in get_apps():
                if hasattr(app, '__path__'):
                    # It's a 'models/' subpackage.
                    for path in app.__path__:
                        app_module_paths.append(path)
                else:
                    # It's a models.py module
                    app_module_paths.append(app.__file__)

            all_fixture_dirs = [
                os.path.join(os.path.dirname(path), 'fixtures')
                for path in app_module_paths
            ]

            TestCase._fixture_dirs = [
                fixture_dir
                for fixture_dir in all_fixture_dirs
                if os.path.exists(fixture_dir)
            ]

        return TestCase._fixture_dirs

    def _load_fixtures(self, fixtures, db):
        """Loads precompiled fixtures.

        Each precompiled fixture is loaded and then used to populate the
        database.
        """
        models = set()
        connection = connections[db]

        with connection.constraint_checks_disabled():
            for fixture in fixtures:
                assert db in TestCase._precompiled_fixtures
                assert fixture in TestCase._precompiled_fixtures[db]
                objects = TestCase._precompiled_fixtures[db][fixture]

                for obj in objects:
                    models.add(obj.object.__class__)

                    try:
                        obj = copy.copy(obj)
                        obj.save(using=db)
                    except (DatabaseError, IntegrityError) as e:
                        sys.stderr.write('Could not load %s.%s(pk=%s): %s\n'
                                         % (obj.object._meta.app_label,
                                            obj.object._meta.object_name,
                                            obj.object.pk,
                                            e))
                        raise

        # We disabled constraints above, so check now.
        connection.check_constraints(table_names=[
            model._meta.db_table
            for model in models
        ])

    def __getattribute__(self, name):
        if name == 'fixtures' and self.__dict__.get('_hide_fixtures'):
            raise AttributeError

        return super(TestCase, self).__getattribute__(name)<|MERGE_RESOLUTION|>--- conflicted
+++ resolved
@@ -23,13 +23,9 @@
 from reviewboard.accounts.models import ReviewRequestVisit
 from reviewboard.attachments.models import FileAttachment
 from reviewboard.diffviewer.differ import DiffCompatVersion
-<<<<<<< HEAD
 from reviewboard.diffviewer.models import (DiffCommit, DiffSet, DiffSetHistory,
                                            FileDiff)
-=======
-from reviewboard.diffviewer.models import DiffSet, DiffSetHistory, FileDiff
 from reviewboard.notifications.models import WebHookTarget
->>>>>>> 52ae833b
 from reviewboard.reviews.models import (Comment, FileAttachmentComment,
                                         Group, Review, ReviewRequest,
                                         ReviewRequestDraft, Screenshot,
