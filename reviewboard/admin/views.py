--- conflicted
+++ resolved
@@ -130,15 +130,8 @@
     }))
 
 
-@csrf_protect
-<<<<<<< HEAD
-@staff_member_required
+@superuser_required
 def site_settings(request, form_class, template_name='admin/settings.html'):
-=======
-@superuser_required
-def site_settings(request, form_class,
-                  template_name="siteconfig/settings.html"):
->>>>>>> 5480b165
     """Render the general site settings page."""
     return djblets_site_settings(request, form_class, template_name, {
         'root_path': settings.SITE_ROOT + "admin/db/"
