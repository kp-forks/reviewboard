from __future__ import unicode_literals

import logging
import os
import zlib
from collections import OrderedDict

from django.conf import settings
from django.core.files.base import ContentFile
from django.core.files.storage import FileSystemStorage
from django.utils import six
from django.utils.six.moves.urllib.error import HTTPError
from django.utils.six.moves.urllib.request import urlopen
from django.utils.translation import ngettext
from django.utils.translation import ugettext_lazy as _

from reviewboard.admin.server import build_server_url


_security_checks = OrderedDict()


class BaseSecurityCheck(object):
    """Base class for a security check."""

    name = None
    desc = None
    fix_info = None

    def setUp(self):
        """Set up the security check."""
        pass

    def execute(self):
        """Execute the security check.

        This must be implemented by subclasses.
<<<<<<< HEAD
=======

        Returns:
            tuple:
            A tuple of ``(success, error_message)``.
>>>>>>> 8b036c06
        """
        raise NotImplementedError

    def tearDown(self):
        """Tear down the security check."""
        pass


<<<<<<< HEAD
class ExecutableCodeCheck(BaseSecurityCheck):
    """Check that uploaded files don't get executed.
=======
class BaseExecutableFileCheck(BaseSecurityCheck):
    """Base class for a security check involving uploaded files.

    This handles registering files to check, storing them, and accessing
    them in order to determine whether a server-side or client-side
    vulnerability exists in the configuration around uploaded media files.
    """

    FILENAME_PREFIX = 'exec_security_check'

    def __init__(self):
        """Initialize the security check."""
        self.storage = FileSystemStorage(
            location=os.path.join(settings.MEDIA_ROOT, 'uploaded', 'files'))
        self.directory = '%suploaded/files/' % settings.MEDIA_URL

        self.file_checks = []

    def setUp(self):
        """Set up the security check.

        This will go through the various file extensions that we intend to
        check and create file attachments with the given content.
        """
        if self._using_default_storage():
            for i, file_check in enumerate(self.file_checks):
                extensions_list, content = file_check
                bad_extensions = set()

                for ext in extensions_list:
                    try:
                        self.storage.save('%s%s' % (self.FILENAME_PREFIX, ext),
                                          ContentFile(content))
                    except OSError:
                        # Some web server configurations prevent even saving
                        # files with certain extensions. In this case, things
                        # will definitely succeed.
                        bad_extensions.add(ext)

                # Filter out any extensions that we failed to save, because we
                # don't need to check that they downloaded properly.
                extensions_list = [
                    ext
                    for ext in extensions_list
                    if ext not in bad_extensions
                ]
                self.file_checks[i] = (extensions_list, content)

    def tearDown(self):
        """Tear down the security check.

        This will delete all of the files created in ``setUp``.
        """
        if self._using_default_storage():
            for extensions_list, content in self.file_checks:
                for ext in extensions_list:
                    self.storage.delete('%s%s' % (self.FILENAME_PREFIX, ext))

    def execute(self):
        """Execute the security check.

        This will download each file that was created in ``setUp`` and check
        that the content matches what we expect.

        Returns:
            tuple:
            A tuple of ``(success, error_message)``.
        """
        failed_exts = []

        if not self._using_default_storage():
            return True, None

        for extensions_list, content in self.file_checks:
            for ext in extensions_list:
                try:
                    filename = '%s%s' % (self.FILENAME_PREFIX, ext)
                    url = build_server_url('%s/%s'
                                           % (self.directory.rstrip('/'),
                                              filename))

                    if not self.check_file(filename, url):
                        failed_exts.append(ext)
                except Exception as e:
                    return (False, _('Uncaught exception during test: %s') % e)

        if failed_exts:
            return (
                False,
                ngettext(
                    'The web server incorrectly executed this file type: %s',
                    'The web server incorrectly executed these file types: %s',
                    len(failed_exts)
                ) % ', '.join(failed_exts)
            )

        return True, None

    def _using_default_storage(self):
        """Return whether the server is using the built-in file storage.

        Returns:
            bool:
            ``True`` if the default (local) storage backend is being used.
            ``False`` if a different backend is being used.
        """
        return (settings.DEFAULT_FILE_STORAGE ==
                'django.core.files.storage.FileSystemStorage')


class ServerExecutableFileCheck(BaseExecutableFileCheck):
    """Check that uploaded files aren't executed server-side.
>>>>>>> 8b036c06

    Web servers like to run code in files named things like .php or .shtml.
    This check makes sure that user-uploaded files do not get executed when
    loading them via their URL.
    """

    name = _("Checking that uploaded files won't be executed by the server")
    desc = _('A misconfiguration in the web server can cause files attached '
             'to review requests to be executed as code. The file types '
             'checked in this test are: .html, .htm, .shtml, .php, .php3, '
             '.php4, .php5, .phps, .asp, .pl, .py, .fcgi, .cgi, .phtml, '
             '.phtm, .pht, .jsp, .sh, and .rb.')
    fix_info = _('For instructions on how to fix this problem, please visit '
                 '<a href="http://support.beanbaginc.com/support/solutions/'
                 'articles/110173-securing-file-attachments">'
                 'http://support.beanbaginc.com/support/solutions/articles/'
                 '110173-securing-file-attachments</a>')

<<<<<<< HEAD
    def __init__(self):
        """Initialize the security check."""
        loc = os.path.join(settings.MEDIA_ROOT, 'uploaded', 'files')
        self.storage = FileSystemStorage(location=loc)
        self.directory = settings.MEDIA_URL + 'uploaded/files/'

=======
    def setUp(self):
        """Set up the security check."""
>>>>>>> 8b036c06
        self.file_checks = [
            (
                ['.php', '.php3', '.php4', '.php5', '.phps', '.phtml',
                 '.phtm'],
                '<?php echo "Hello, World!"; ?>'
            ),
            (
                ['.pl', '.py'],
                'print "Hello, World!"'
            ),
            (
                ['.html', '.htm', '.shtml', '.pht'],
                ('<HTML>\n'
                 '<HEAD>\n'
                 '<TITLE>Hello, world!</TITLE>\n'
                 '</HEAD>\n'
                 '<BODY>\n'
                 '<H1>Hello, world!</H1>\n'
                 '<!--#echo var="LAST_MODIFIED" -->\n'
                 '<!--#exec cmd="echo HI!" -->\n'
                 '</BODY>\n'
                 '</HTML>')
            ),
            (
                ['.jsp'],
                '<%= new String("Hello!") %>'
            ),
            (
                ['.asp'],
                '<%="Hello World!"%>'
            ),
            (
                ['.fcgi', '.cgi', '.sh'],
                ('#!/bin/sh\n'
                 'echo "Hello World!"')
            ),
            (
                ['.rb'],
                'puts "Hello world!"'
            )
        ]

<<<<<<< HEAD
    def setUp(self):
        """Set up the security check.

        This will go through the various file extensions that we intend to
        check and create file attachments with the given content.
        """
        if self._using_default_storage():
            for i, file_check in enumerate(self.file_checks):
                extensions_list, content = file_check
                bad_extensions = []

                for ext in extensions_list:
                    try:
                        self.storage.save('exec_check' + ext,
                                          ContentFile(content))
                    except OSError:
                        # Some web server configurations prevent even saving
                        # files with certain extensions. In this case, things
                        # will definitely succeed.
                        bad_extensions.append(ext)

                # Filter out any extensions that we failed to save, because we
                # don't need to check that they downloaded properly.
                extensions_list = [ext for ext in extensions_list
                                   if ext not in bad_extensions]
                self.file_checks[i] = extensions_list, content

    def execute(self):
        """Execute the security check.

        This will download each file that was created in ``setUp`` and check
        that the content matches what we expect.
        """
        error_msg = ''
        ext_result = True
        final_result = True
        failed_exts = []
=======
        super(ServerExecutableFileCheck, self).setUp()

    def check_file(self, filename, url):
        """Download a file and compare the resulting response to the file.
>>>>>>> 8b036c06

        This makes sure that when we fetch a file via its URL, the returned
        contents are identical to the file contents. This returns True if the
        file contents match, and False otherwise.

        Args:
            filename (unicode):
                The name of the file.

            url (unicode):
                The URL of the file.

<<<<<<< HEAD
    def tearDown(self):
        """Tear down the security check.

        This will delete all of the files created in ``setUp``.
        """
        if self._using_default_storage():
            for extensions_list, content in self.file_checks:
                for ext in extensions_list:
                    self.storage.delete('exec_check' + ext)

    def download_and_compare(self, to_download):
        """Download a file and compare the resulting response to the file.

        This makes sure that when we fetch a file via its URL, the returned
        contents are identical to the file contents. This returns True if the
        file contents match, and False otherwise.
=======
        Returns:
            bool:
            ``True`` if the file could be downloaded (or a HTTP 403 was hit)
            and the contents matched the expected value.

            ``False`` if the download failed for some reason or the contents
            didn't match expectations.
>>>>>>> 8b036c06
        """
        try:
            data = urlopen(url).read()
        except HTTPError as e:
            # An HTTP 403 is also an acceptable response
            if e.code == 403:
                return True
            else:
                raise e

        with self.storage.open(filename, 'r') as f:
            return data == f.read()

<<<<<<< HEAD
    def _using_default_storage(self):
        """Return whether the server is using the built-in file storage."""
        return (settings.DEFAULT_FILE_STORAGE ==
                'django.core.files.storage.FileSystemStorage')
=======

class BrowserExecutableFileCheck(BaseExecutableFileCheck):
    """Check that uploaded files won't be executed client-side.

    Some file types (like SVGs and HTML files) that can be viewed inline in the
    browser once downloaded are also capable of running JavaScript. When this
    happens, those scripts may have access to the same cookies and sessions
    allowed by Review Board itself (if Review Board is hosting the files).
    These security checks ensure that the server is set up to force these
    files to download, rather than allow inline viewing.
    """

    name = _("Checking downloaded files aren't executable by the browser")
    desc = _(
        'Certain file types (such as SVG or HTML files) can contain '
        'embedded scripts that would be executed by your browser when viewed. '
        'We recommend forcing all uploaded media files to download when '
        'directly accessed in a browser. This applies only to files being '
        'served by Review Board, and not from a CDN.'
    )
    fix_info = _('For instructions on how to fix this problem, please visit '
                 '<a href="http://support.beanbaginc.com/support/solutions/'
                 'articles/110173-securing-file-attachments">'
                 'http://support.beanbaginc.com/support/solutions/articles/'
                 '110173-securing-file-attachments</a>')

    def setUp(self):
        """Set up the security check."""
        self.file_checks = [
            (
                ['.htm', '.html', '.shtml', '.stm', '.shtm'],
                '<html><body><script>alert("Hello!")</script></body></html>',
            ),
            (
                ['.svg'],
                '<svg xmlns="http://www.w3.org/2000/svg">'
                ' <script>alert("Hello!")</script>'
                '</svg>',
            ),
            (
                ['.svgz'],
                zlib.compress(
                    '<svg xmlns="http://www.w3.org/2000/svg">'
                    ' <script>alert("Hello!")</script>'
                    '</svg>',
                ),
            ),
        ]

        super(BrowserExecutableFileCheck, self).setUp()

    def check_file(self, filename, url):
        """Download a file and check for expected headers.

        This makes sure that when we fetch a file via its URL, the returned
        file's headers would instruct the browser to force a download, rather
        than view the contents inline.

        Args:
            filename (unicode):
                The name of the file.

            url (unicode):
                The URL of the file.

        Returns:
            bool:
            ``True`` if the file could be downloaded and the headers
            contain ``Content-Disposition: attachment``.

            ``False`` if the download failed for some reason or the header
            was not what we expected.
        """
        # Exceptions coming from this will be caught higher up.
        headers = urlopen(url).info()

        return headers.get('Content-Disposition', '').startswith('attachment')
>>>>>>> 8b036c06


class AllowedHostsCheck(BaseSecurityCheck):
    """Check that the ALLOWED_HOSTS setting is configured.

    In order to prevent URL inejections, Django requires that ALLOWED_HOSTS be
    configured with a list of hostnames for which Review Board will answer.
    People upgrading from previous versions will have this set to a wildcard.
    """

    name = _('Checking ALLOWED_HOSTS setting')
    desc = _('ALLOWED_HOSTS is a list containing the host/domain names that '
             'Review Board will consider valid for this server to serve. '
             'This is a security measure to prevent an attacker from '
             'poisoning cache and password reset e-mails with links to '
             'malicious hosts by submitting requests with a fake HTTP Host '
             'header, which is possible even under many seemingly-safe web '
             'server configurations.')
    fix_info = _("To fix this, edit the settings_local.py in the site's conf "
                 "directory and add a line like this with your site's URL: "
                 "<pre>ALLOWED_HOSTS = ['example.com']</pre>")

    def execute(self):
        """Execute the security check.

        This checks the value of the ALLOWED_HOSTS setting to make sure that it
        contains one or more hostnames.
        """
        result = True
        error_msg = ''

        if len(settings.ALLOWED_HOSTS) < 1:
            result = False
            error_msg = _('ALLOWED_HOSTS is empty.')

        if '*' in settings.ALLOWED_HOSTS:
            result = False
            error_msg = _("ALLOWED_HOSTS contains '*', which means that the "
                          "server will respond to any host.")

        return result, error_msg


class SecurityCheckRunner(object):
    """This is a runner to execute the security checks defined above.

    In order for a check to be run in this runner it needs to be added
    to the _security_checks list.

    The information that comes back from a single check is the following:
    - name: User-friendly name used to describe the check.
    - desc: A more detailed description to provide information about the check.
    - result: True if the check passed, or False if it failed or there was
              an excetion during its execution.
    - error_msg: A description of what failed. This will be blank if the test
                 passes.
    - fix_info: Instructions containing what a user should do if a check fails.
    """

    def __init__(self):
        """Initialize the security check runner."""
        pass

    def run(self):
        """Run all security checks and return the results."""
        all_test_results = []
        checks = get_security_checks()

        for name, cls in six.iteritems(checks):
            check = cls()

            check.setUp()
            current_test_result, error_msg = check.execute()
            check.tearDown()

            all_test_results.append({
                'name': check.name,
                'desc': check.desc,
                'result': current_test_result,
                'error_msg': error_msg,
                'fix_info': check.fix_info,
            })

        return all_test_results


def _populate_security_checks():
    """Populate a list of existing security checks."""
    if not _security_checks:
        _security_checks['hosts_check'] = AllowedHostsCheck
        _security_checks['server_executable_check'] = ServerExecutableFileCheck
        _security_checks['browser_executable_file_check'] = \
            BrowserExecutableFileCheck


def get_security_checks():
    """Return the list of security checks."""
    _populate_security_checks()

    return _security_checks


def register_security_check(name, cls):
    """Register a custom security check."""
    _populate_security_checks()

    if name in _security_checks:
        raise KeyError('"%s" is already a registered security check' % name)

    _security_checks[name] = cls


def unregister_security_check(name):
    """Unregister a previously registered security check."""
    _populate_security_checks()

    try:
        del _security_checks[name]
    except KeyError:
        logging.error('Failed to unregister unknown security check "%s"' %
                      name)
        raise KeyError('"%s" is not a registered security check' % name)<|MERGE_RESOLUTION|>--- conflicted
+++ resolved
@@ -35,13 +35,10 @@
         """Execute the security check.
 
         This must be implemented by subclasses.
-<<<<<<< HEAD
-=======
 
         Returns:
             tuple:
             A tuple of ``(success, error_message)``.
->>>>>>> 8b036c06
         """
         raise NotImplementedError
 
@@ -50,10 +47,6 @@
         pass
 
 
-<<<<<<< HEAD
-class ExecutableCodeCheck(BaseSecurityCheck):
-    """Check that uploaded files don't get executed.
-=======
 class BaseExecutableFileCheck(BaseSecurityCheck):
     """Base class for a security check involving uploaded files.
 
@@ -166,7 +159,6 @@
 
 class ServerExecutableFileCheck(BaseExecutableFileCheck):
     """Check that uploaded files aren't executed server-side.
->>>>>>> 8b036c06
 
     Web servers like to run code in files named things like .php or .shtml.
     This check makes sure that user-uploaded files do not get executed when
@@ -185,17 +177,8 @@
                  'http://support.beanbaginc.com/support/solutions/articles/'
                  '110173-securing-file-attachments</a>')
 
-<<<<<<< HEAD
-    def __init__(self):
-        """Initialize the security check."""
-        loc = os.path.join(settings.MEDIA_ROOT, 'uploaded', 'files')
-        self.storage = FileSystemStorage(location=loc)
-        self.directory = settings.MEDIA_URL + 'uploaded/files/'
-
-=======
     def setUp(self):
         """Set up the security check."""
->>>>>>> 8b036c06
         self.file_checks = [
             (
                 ['.php', '.php3', '.php4', '.php5', '.phps', '.phtml',
@@ -238,50 +221,10 @@
             )
         ]
 
-<<<<<<< HEAD
-    def setUp(self):
-        """Set up the security check.
-
-        This will go through the various file extensions that we intend to
-        check and create file attachments with the given content.
-        """
-        if self._using_default_storage():
-            for i, file_check in enumerate(self.file_checks):
-                extensions_list, content = file_check
-                bad_extensions = []
-
-                for ext in extensions_list:
-                    try:
-                        self.storage.save('exec_check' + ext,
-                                          ContentFile(content))
-                    except OSError:
-                        # Some web server configurations prevent even saving
-                        # files with certain extensions. In this case, things
-                        # will definitely succeed.
-                        bad_extensions.append(ext)
-
-                # Filter out any extensions that we failed to save, because we
-                # don't need to check that they downloaded properly.
-                extensions_list = [ext for ext in extensions_list
-                                   if ext not in bad_extensions]
-                self.file_checks[i] = extensions_list, content
-
-    def execute(self):
-        """Execute the security check.
-
-        This will download each file that was created in ``setUp`` and check
-        that the content matches what we expect.
-        """
-        error_msg = ''
-        ext_result = True
-        final_result = True
-        failed_exts = []
-=======
         super(ServerExecutableFileCheck, self).setUp()
 
     def check_file(self, filename, url):
         """Download a file and compare the resulting response to the file.
->>>>>>> 8b036c06
 
         This makes sure that when we fetch a file via its URL, the returned
         contents are identical to the file contents. This returns True if the
@@ -294,24 +237,6 @@
             url (unicode):
                 The URL of the file.
 
-<<<<<<< HEAD
-    def tearDown(self):
-        """Tear down the security check.
-
-        This will delete all of the files created in ``setUp``.
-        """
-        if self._using_default_storage():
-            for extensions_list, content in self.file_checks:
-                for ext in extensions_list:
-                    self.storage.delete('exec_check' + ext)
-
-    def download_and_compare(self, to_download):
-        """Download a file and compare the resulting response to the file.
-
-        This makes sure that when we fetch a file via its URL, the returned
-        contents are identical to the file contents. This returns True if the
-        file contents match, and False otherwise.
-=======
         Returns:
             bool:
             ``True`` if the file could be downloaded (or a HTTP 403 was hit)
@@ -319,7 +244,6 @@
 
             ``False`` if the download failed for some reason or the contents
             didn't match expectations.
->>>>>>> 8b036c06
         """
         try:
             data = urlopen(url).read()
@@ -333,12 +257,6 @@
         with self.storage.open(filename, 'r') as f:
             return data == f.read()
 
-<<<<<<< HEAD
-    def _using_default_storage(self):
-        """Return whether the server is using the built-in file storage."""
-        return (settings.DEFAULT_FILE_STORAGE ==
-                'django.core.files.storage.FileSystemStorage')
-=======
 
 class BrowserExecutableFileCheck(BaseExecutableFileCheck):
     """Check that uploaded files won't be executed client-side.
@@ -416,7 +334,6 @@
         headers = urlopen(url).info()
 
         return headers.get('Content-Disposition', '').startswith('attachment')
->>>>>>> 8b036c06
 
 
 class AllowedHostsCheck(BaseSecurityCheck):
