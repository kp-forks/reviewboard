#
# reviewboard/admin/urls.py -- URLs for the admin app
#
# Copyright (c) 2008-2009  Christian Hammond
# Copyright (c) 2009  David Trowbridge
#
# Permission is hereby granted, free of charge, to any person obtaining
# a copy of this software and associated documentation files (the
# "Software"), to deal in the Software without restriction, including
# without limitation the rights to use, copy, modify, merge, publish,
# distribute, sublicense, and/or sell copies of the Software, and to
# permit persons to whom the Software is furnished to do so, subject to
# the following conditions:
#
# The above copyright notice and this permission notice shall be included
# in all copies or substantial portions of the Software.
#
# THE SOFTWARE IS PROVIDED "AS IS", WITHOUT WARRANTY OF ANY KIND,
# EXPRESS OR IMPLIED, INCLUDING BUT NOT LIMITED TO THE WARRANTIES OF
# MERCHANTABILITY, FITNESS FOR A PARTICULAR PURPOSE AND NONINFRINGEMENT.
# IN NO EVENT SHALL THE AUTHORS OR COPYRIGHT HOLDERS BE LIABLE FOR ANY
# CLAIM, DAMAGES OR OTHER LIABILITY, WHETHER IN AN ACTION OF CONTRACT,
# TORT OR OTHERWISE, ARISING FROM, OUT OF OR IN CONNECTION WITH THE
# SOFTWARE OR THE USE OR OTHER DEALINGS IN THE SOFTWARE.
#


from django.conf.urls.defaults import include, patterns, url
from django.contrib import admin

from reviewboard.admin import forms


NEWS_FEED = "http://www.reviewboard.org/news/feed/"

settings_urlpatterns = patterns('reviewboard.admin.views',
    url(r'^general/$', 'site_settings',
        {'form_class': forms.GeneralSettingsForm,
         'template_name': 'admin/settings.html'},
        name="settings-general"),
    url(r'^authentication/$', 'site_settings',
        {'form_class': forms.AuthenticationSettingsForm,
         'template_name': 'admin/authentication_settings.html'},
        name="settings-authentication"),
    url(r'^email/$', 'site_settings',
        {'form_class': forms.EMailSettingsForm,
         'template_name': 'admin/settings.html'},
        name="settings-email"),
    url(r'^diffs/$', 'site_settings',
        {'form_class': forms.DiffSettingsForm,
         'template_name': 'admin/settings.html'},
        name="settings-diffs"),
    url(r'^logging/$', 'site_settings',
        {'form_class': forms.LoggingSettingsForm,
         'template_name': 'admin/settings.html'},
        name="settings-logging"),
    url(r'^ssh/$', 'ssh_settings', name="settings-ssh"),
    url(r'^storage/$', 'site_settings',
        {'form_class': forms.StorageSettingsForm,
         'template_name': 'admin/storage_settings.html'},
        name="settings-storage"),
)

urlpatterns = patterns('reviewboard.admin.views',
    (r'^$', 'dashboard'),
    (r'^cache/$', 'cache_stats'),
    (r'^settings/', include(settings_urlpatterns)),
<<<<<<< HEAD
    (r'^widget-toggle/', 'widget_toggle'),
    (r'^widget-activity/','widget_activity'),
    (r'^github-token/$', 'github_token'),
=======
>>>>>>> 2d72a609
)

urlpatterns += patterns('',
    (r'^log/', include('djblets.log.urls')),

    ('^db/', include(admin.site.urls)),
    ('^feed/news/$', 'djblets.feedview.views.view_feed',
     {'template_name': 'admin/feed.html',
      'url': NEWS_FEED}),
    (r'^feed/news/rss/$', 'django.views.generic.simple.redirect_to',
     {'url': NEWS_FEED}),

    url(r'^settings/$', 'django.views.generic.simple.redirect_to',
        {'url': 'general/'},
        name="site-settings"),
)<|MERGE_RESOLUTION|>--- conflicted
+++ resolved
@@ -65,12 +65,8 @@
     (r'^$', 'dashboard'),
     (r'^cache/$', 'cache_stats'),
     (r'^settings/', include(settings_urlpatterns)),
-<<<<<<< HEAD
     (r'^widget-toggle/', 'widget_toggle'),
     (r'^widget-activity/','widget_activity'),
-    (r'^github-token/$', 'github_token'),
-=======
->>>>>>> 2d72a609
 )
 
 urlpatterns += patterns('',
