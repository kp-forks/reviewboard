--- conflicted
+++ resolved
@@ -85,7 +85,7 @@
 
     # User info box
     url(r'^infobox/$',
-        'reviewboard.reviews.views.user_infobox', name="user-infobox"),
+        'reviewboard.reviews.views.user_infobox', name='user-infobox'),
 
     # User file attachments
     url(r'file-attachments/(?P<file_attachment_uuid>[a-zA-Z0-9\-]+)/$',
@@ -96,27 +96,21 @@
 localsite_urlpatterns = patterns(
     '',
 
-    url(r'^$', 'reviewboard.reviews.views.root', name="root"),
+    url(r'^$', 'reviewboard.reviews.views.root', name='root'),
 
     (r'^api/', include(resources.root.get_url_patterns())),
     (r'^r/', include('reviewboard.reviews.urls')),
 
     # Support
     url(r'^support/$',
-        'reviewboard.admin.views.support_redirect', name="support"),
+        'reviewboard.admin.views.support_redirect', name='support'),
 
-<<<<<<< HEAD
     # Users
-    (r"^users/(?P<username>[A-Za-z0-9@_\-\.'\+]+)/",
+    (r'^users/(?P<username>[A-Za-z0-9@_\-\.\'\+]+)/',
      include(user_urlpatterns)),
-=======
-    # User info box
-    url(r"^users/(?P<username>[A-Za-z0-9@_\-\.'\+]+)/infobox/$",
-        'reviewboard.reviews.views.user_infobox', name="user-infobox"),
 
     # Search
     url(r'^search/', include(search_urlpatterns)),
->>>>>>> 19740e45
 )
 
 localsite_urlpatterns += datagrid_urlpatterns
