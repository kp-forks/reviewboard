--- conflicted
+++ resolved
@@ -5,12 +5,8 @@
 from django.contrib.auth.models import User
 from django.http import Http404
 from django.utils.translation import ugettext_lazy as _
-<<<<<<< HEAD
-from djblets.datagrid.grids import (CheckboxColumn, Column, DateTimeColumn,
+from djblets.datagrid.grids import (Column, DateTimeColumn, DataGrid
                                     DataGrid, AlphanumericDataGrid)
-=======
-from djblets.datagrid.grids import Column, DateTimeColumn, DataGrid
->>>>>>> 4b5ef34b
 from djblets.util.templatetags.djblets_utils import ageid
 
 from reviewboard.accounts.models import Profile, LocalSiteProfile
