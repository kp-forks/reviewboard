"""Unit tests for the Gerrit hosting service."""

from __future__ import unicode_literals

import base64
import re
import sys

from django.utils.six.moves.urllib.request import (HTTPDigestAuthHandler,
                                                   OpenerDirector)

from reviewboard.hostingsvcs.errors import (AuthorizationError,
                                            HostingServiceAPIError,
                                            HostingServiceError,
                                            RepositoryError)
from reviewboard.hostingsvcs.gerrit import Gerrit, GerritForm
from reviewboard.hostingsvcs.testing import HostingServiceTestCase
from reviewboard.scmtools.core import Branch, Commit
from reviewboard.scmtools.crypto_utils import encrypt_password
from reviewboard.scmtools.errors import FileNotFoundError


class GerritTestCase(HostingServiceTestCase):
    """Base class for Gerrit unit tests."""

    service_name = 'gerrit'

    default_account_data = {
        'authorized': False,
        'gerrit_http_password': encrypt_password('mypass'),
        'gerrit_ssh_port': 1234,
    }

    default_repository_tool_name = 'Git'

    default_repository_extra_data = {
        'gerrit_url': 'http://gerrit.example.com/',
        'gerrit_project_name': 'Project',
    }


class GerritFormTests(GerritTestCase):
    """Unit tests for GerritForm."""

<<<<<<< HEAD
    def test_clean_sets_gerrit_domain(self):
        """Testing GerritForm.clean sets gerrit_domain"""
        form = GerritForm({
            'gerrit_project_name': 'test-project',
            'gerrit_ssh_port': 12345,
            'gerrit_url': 'http://gerrit.example.com:8080',
        })
=======
    def test_clean(self):
        """Testing GerritForm.clean"""
        form = GerritForm(
            {
                'gerrit_project_name': 'test-project',
                'gerrit_ssh_port': 12345,
                'gerrit_url': 'http://gerrit.example.com:8080',
            },
            hosting_service_cls=Gerrit)
>>>>>>> e27a5f85

        self.assertTrue(form.is_valid())
        self.assertIn('gerrit_domain', form.cleaned_data)
        self.assertEqual(form.cleaned_data['gerrit_domain'],
                         'gerrit.example.com')

    def test_clean_with_errors(self):
        """Testing GerritForm.clean with errors"""
        form = GerritForm(
            {
                'gerrit_url': 'invalid',
            },
            hosting_service_cls=Gerrit)

        self.assertFalse(form.is_valid())
        self.assertEqual(form.cleaned_data, {})
        self.assertIn('gerrit_project_name', form.errors)
        self.assertIn('gerrit_ssh_port', form.errors)
        self.assertIn('gerrit_url', form.errors)
        self.assertEqual(form.errors['gerrit_project_name'],
                         ['This field is required.'])
        self.assertEqual(form.errors['gerrit_ssh_port'],
                         ['This field is required.'])
        self.assertEqual(form.errors['gerrit_url'],
                         ['Enter a valid URL.'])


class GerritClientTests(GerritTestCase):
    """Unit tests for GerritClient."""

    def setUp(self):
        super(GerritClientTests, self).setUp()

        hosting_account = self.create_hosting_account()
        self.client = hosting_account.service.client

    def test_auth_headers(self):
        """Testing GerritClient.http_request sets auth headers"""
        class DummyResponse(object):
            headers = {}

            def getcode(self):
                return 200

            def geturl(self):
                return 'http://gerrit.example.com/'

            def read(self):
                return b''

        def _open(*args, **kwargs):
            _open_args.extend(args)

            return DummyResponse()

        _open_args = []
        self.spy_on(OpenerDirector.open,
                    owner=OpenerDirector,
                    call_fake=_open)

        self.client.http_request(url='http://gerrit.example.com/',
                                 username='test-user',
                                 password='test-pass')

        opener, request = _open_args
        handler = opener.handlers[0]
        self.assertIsInstance(handler, HTTPDigestAuthHandler)
        self.assertEqual(
            handler.passwd.find_user_password(None,
                                              'http://gerrit.example.com/'),
            ('test-user', 'test-pass'))

        self.assertEqual(
            request.headers,
            {
                'Authorization': 'Basic dGVzdC11c2VyOnRlc3QtcGFzcw==',
            })


class GerritTests(GerritTestCase):
    """Unit tests for the Gerrit hosting service."""

    service_name = 'gerrit'

    default_account_data = {
        'authorized': False,
        'gerrit_http_password': encrypt_password('mypass'),
        'gerrit_ssh_port': 1234,
    }

    default_repository_tool_name = 'Git'

    default_repository_extra_data = {
        'gerrit_url': 'http://gerrit.example.com/',
        'gerrit_project_name': 'Project',
    }

    def test_service_support(self):
        """Testing Gerrit service support capabilities"""
        self.assertFalse(self.service_class.supports_bug_trackers)
        self.assertTrue(self.service_class.supports_repositories)
        self.assertFalse(self.service_class.supports_ssh_key_association)
        self.assertTrue(self.service_class.supports_post_commit)

    def test_authorize(self):
        """Testing Gerrit.authorize"""
        hosting_account = self.create_hosting_account(data={})

        with self.setup_http_test(hosting_account=hosting_account,
                                  expected_http_calls=1) as ctx:
            ctx.service.authorize(
                username='myuser',
                password='mypass',
                hosting_url='',
                credentials={
                    'username': 'myuser',
                    'password': 'mypass',
                },
                local_site_name=None,
                gerrit_url='http://gerrit.example.com')

        self.assertIn('authorized', hosting_account.data)
        self.assertTrue(hosting_account.data['authorized'])

        ctx.assertHTTPCall(0, url='http://gerrit.example.com/a/projects/')

    def test_authorize_with_error(self):
        """Testing Gerrit.authorize handles authentication failure"""
        expected_message = (
            'Unable to authenticate to Gerrit at '
            'http://gerrit.example.com/a/projects/. The username or password '
            'used may be invalid.'
        )

        def _http_request(client, *args, **kwargs):
            raise HostingServiceError('', http_code=401)

        with self.setup_http_test(_http_request, expected_http_calls=1) as ctx:
            with self.assertRaisesMessage(AuthorizationError,
                                          expected_message):
                ctx.service.authorize(
                    username='myuser',
                    password='mypass',
                    hosting_url='',
                    credentials={
                        'username': 'myuser',
                        'password': 'mypass',
                    },
                    local_site_name=None,
                    gerrit_url='http://gerrit.example.com')

        ctx.assertHTTPCall(0, url='http://gerrit.example.com/a/projects/')

        self.assertFalse(ctx.hosting_account.data['authorized'])

    def test_check_repository(self):
        """Testing Gerrit.check_repository"""
        payload = self._make_json_rsp({
            'gerrit-reviewboard': {
                'id': 'gerrit-reviewboard',
                'version': self.service_class.REQUIRED_PLUGIN_VERSION_STR,
            },
        })

        with self.setup_http_test(payload=payload,
                                  expected_http_calls=2) as ctx:
            ctx.service.check_repository(
                gerrit_url='http://gerrit.example.com',
                gerrit_project_name='Project')

        ctx.assertHTTPCall(0,
                           url='http://gerrit.example.com/a/projects/Project')
        ctx.assertHTTPCall(1, url='http://gerrit.example.com/a/plugins/')

    def test_check_repository_with_404(self):
        """Testing Gerrit.check_repository with a non-existent repository"""
        def _http_request(client, *args, **kwargs):
            raise HostingServiceAPIError('', 404)

        expected_message = (
            'The project "Project" does not exist or you do not have access '
            'to it.'
        )

        with self.setup_http_test(_http_request,
                                  expected_http_calls=1) as ctx:
            with self.assertRaisesMessage(RepositoryError, expected_message):
                ctx.service.check_repository(
                    gerrit_url='http://gerrit.example.com',
                    gerrit_project_name='Project')

        ctx.assertHTTPCall(0,
                           url='http://gerrit.example.com/a/projects/Project')

    def test_check_repository_with_no_plugin(self):
        """Testing Gerrit.check_repository with no plugin"""
        expected_message = (
            'The "gerrit-reviewboard" plugin is not installed on the server. '
            'See https://github.com/reviewboard/gerrit-reviewboard-plugin/ '
            'for installation instructions.'
        )

        with self.setup_http_test(payload=self._make_json_rsp({}),
                                  expected_http_calls=2) as ctx:
            with self.assertRaisesMessage(RepositoryError, expected_message):
                ctx.service.check_repository(
                    gerrit_url='http://gerrit.example.com',
                    gerrit_project_name='Project')

        ctx.assertHTTPCall(0,
                           url='http://gerrit.example.com/a/projects/Project')
        ctx.assertHTTPCall(1, url='http://gerrit.example.com/a/plugins/')

    def test_check_repository_with_bad_plugin_version(self):
        """Testing Gerrit.check_repository with an outdated plugin"""
        payload = self._make_json_rsp({
            'gerrit-reviewboard': {
                'id': 'gerrit-reviewboard',
                'version': '0.0.0',
            },
        })

        expected_message = (
            'The "gerrit-reviewboard" plugin on the server is an incompatible '
            'version: found 0.0.0 but version %s or higher is required.'
            % self.service_class.REQUIRED_PLUGIN_VERSION_STR
        )

        with self.setup_http_test(payload=payload,
                                  expected_http_calls=2) as ctx:
            with self.assertRaisesMessage(RepositoryError, expected_message):
                ctx.service.check_repository(
                    gerrit_url='http://gerrit.example.com',
                    gerrit_project_name='Project')

        ctx.assertHTTPCall(0,
                           url='http://gerrit.example.com/a/projects/Project')
        ctx.assertHTTPCall(1, url='http://gerrit.example.com/a/plugins/')

    def test_get_file_exists(self):
        """Testing Gerrit.get_file_exists"""
        blob_id = 'a' * 40

        payload = self._make_json_rsp({
            'blobId': blob_id,
        })

        with self.setup_http_test(payload=payload,
                                  expected_http_calls=1) as ctx:
            self.assertTrue(ctx.service.get_file_exists(
                repository=ctx.create_repository(),
                path='/bogus',
                revision=blob_id))

        ctx.assertHTTPCall(
            0,
            url=('http://gerrit.example.com/a/projects/Project/blobs/%s/'
                 % blob_id))

    def test_get_file_exists_with_404(self):
        """Testing Gerrit.get_file_exists with a non-existant file"""
        def _http_request(client, *args, **kwargs):
            raise HostingServiceAPIError('', http_code=404)

        blob_id = 'a' * 40

        with self.setup_http_test(_http_request, expected_http_calls=1) as ctx:
            self.assertFalse(ctx.service.get_file_exists(
                repository=ctx.create_repository(),
                path='/bogus',
                revision=blob_id))

        ctx.assertHTTPCall(
            0,
            url=('http://gerrit.example.com/a/projects/Project/blobs/%s/'
                 % blob_id))

    def test_get_file(self):
        """Testing Gerrit.get_file"""
        blob_id = 'a' * 40

        with self.setup_http_test(payload=base64.b64encode(b'Hello, world!'),
                                  expected_http_calls=1) as ctx:
            data = ctx.service.get_file(repository=ctx.create_repository(),
                                        path='/bogus',
                                        revision=blob_id)

        self.assertIsInstance(data, bytes)
        self.assertEqual(data, b'Hello, world!')

        ctx.assertHTTPCall(
            0,
            url=('http://gerrit.example.com/a/projects/Project/blobs/%s/'
                 'content/'
                 % blob_id))

    def test_get_file_with_404(self):
        """Testing Gerrit.get_file with a non-existent blob ID"""
        def _http_request(client, *args, **kwargs):
            raise HostingServiceAPIError('', http_code=404)

        blob_id = 'a' * 40

        with self.setup_http_test(_http_request, expected_http_calls=1) as ctx:
            with self.assertRaises(FileNotFoundError):
                ctx.service.get_file(repository=ctx.create_repository(),
                                     path='/bogus',
                                     revision=blob_id)

        ctx.assertHTTPCall(
            0,
            url=('http://gerrit.example.com/a/projects/Project/blobs/%s/'
                 'content/'
                 % blob_id))

    def test_get_file_with_undecodable_response(self):
        """Testing Gerrit.get_file with an undecodable response"""
        blob_id = 'a' * 40

        if sys.version_info[:2] >= (3, 7):
            # During Python 3.7.x, this error has changed a couple of times,
            # so we're going to match only the prefix of it.
            specific_error = 'Invalid base64-encoded string:'
        else:
            specific_error = 'Incorrect padding'

        expected_message = re.escape(
            'An error occurred while retrieving "/foo" at revision '
            '"aaaaaaaaaaaaaaaaaaaaaaaaaaaaaaaaaaaaaaaa" from Gerrit: the '
            'response could not be decoded: %s'
            % specific_error
        )

        with self.setup_http_test(payload=b'?Invalid base64',
                                  expected_http_calls=1) as ctx:
            with self.assertRaisesRegexp(HostingServiceAPIError,
                                         expected_message):
                ctx.service.get_file(repository=ctx.create_repository(),
                                     path='/foo',
                                     revision=blob_id)

        ctx.assertHTTPCall(
            0,
            url=('http://gerrit.example.com/a/projects/Project/blobs/%s/'
                 'content/'
                 % blob_id))

    def test_get_branches(self):
        """Testing Gerrit.get_branches"""
        payload = self._make_json_rsp([
            {
                'ref': 'HEAD',
                'revision': 'master'
            },
            {
                'ref': 'refs/meta/config',
                'revision': '7a59a483aeefc8c7d4082f1081c42db817176071'
            },
            {
                'ref': 'refs/heads/master',
                'revision': '6854734ef5fc8b2b9d291bf42aa59c344abf5a73'
            },
            {
                'ref': 'refs/heads/release-2.0.x',
                'revision': '7f68a001f8e5b77e7355c11385bfbcd2a6d3c077'
            },
            {
                'ref': 'refs/heads/release-2.5.x',
                'revision': 'fc8a7ecf288d835ecd9ded086ffaee9412d1da9c'
            },
        ])

        with self.setup_http_test(payload=payload,
                                  expected_http_calls=1) as ctx:
            branches = ctx.service.get_branches(ctx.create_repository())

        ctx.assertHTTPCall(
            0,
            url='http://gerrit.example.com/a/projects/Project/branches/')

        self.assertEqual(
            branches,
            [
                Branch(commit='6854734ef5fc8b2b9d291bf42aa59c344abf5a73',
                       id='master',
                       default=True),
                Branch(commit='7f68a001f8e5b77e7355c11385bfbcd2a6d3c077',
                       id='release-2.0.x'),
                Branch(commit='fc8a7ecf288d835ecd9ded086ffaee9412d1da9c',
                       id='release-2.5.x'),
            ]
        )

    def test_get_commits(self):
        """Testing Gerrit.get_commits"""
        payload = self._make_json_rsp([
            {
                'message': 'Backport a fix for screenshot commenting.\n',
                'revision': '77c174669b7018936f16b98547445624c6738e1e',
                'author': 'David Trowbridge',
                'parents': [
                    'ecfbf578d31f550a135580cee26fa20fbaea36d9',
                ],
                'time': '2016-09-05T23:28:30-07:00',
            },
            {
                'message': 'Fix some issues with screenshot commenting.'
                           '\n',
                'revision': '8a39b87f0124f27225234014a87914e434b223a9',
                'author': 'David Trowbridge',
                'parents': [
                    '3fb32c83993cd8c07fbbb605cf0cc523010da7c8',
                ],
                'time': '2016-09-05T22:58:29-07:00',
            },
            {
                'message': 'Fix draggability of the comment dialog.\n',
                'revision': '3fb32c83993cd8c07fbbb605cf0cc523010da7c8',
                'author': 'David Trowbridge',
                'parents': [
                    '7619f51371b55bfcdf4cb3fccf5d3c76bf5002c0',
                ],
                'time': '2016-09-05T22:47:55-07:00',
            },
        ])

        with self.setup_http_test(payload=payload,
                                  expected_http_calls=1) as ctx:
            commits = ctx.service.get_commits(ctx.create_repository())

        ctx.assertHTTPCall(
            0,
            url='http://gerrit.example.com/a/projects/Project/all-commits/')

        self.assertEqual(
            commits,
            [
                Commit(author_name='David Trowbridge',
                       id='77c174669b7018936f16b98547445624c6738e1e',
                       date='2016-09-05T23:28:30-07:00',
                       message='Backport a fix for screenshot commenting.\n',
                       parent='ecfbf578d31f550a135580cee26fa20fbaea36d9'),
                Commit(author_name='David Trowbridge',
                       id='8a39b87f0124f27225234014a87914e434b223a9',
                       date='2016-09-05T22:58:29-07:00',
                       message='Fix some issues with screenshot commenting.\n',
                       parent='3fb32c83993cd8c07fbbb605cf0cc523010da7c8'),
                Commit(author_name='David Trowbridge',
                       id='3fb32c83993cd8c07fbbb605cf0cc523010da7c8',
                       date='2016-09-05T22:47:55-07:00',
                       message='Fix draggability of the comment dialog.\n',
                       parent='7619f51371b55bfcdf4cb3fccf5d3c76bf5002c0'),
            ])

        for commit in commits:
            self.assertIsNone(commit.diff)

    def test_get_change(self):
        """Testing Gerrit.get_change"""
        revision = '77c174669b7018936f16b98547445624c6738e1e'
        paths = {
            '/a/projects/Project/commits/%s/diff/' % revision: {
                'payload': b'fake diff',
            },
            '/a/projects/Project/all-commits/': {
                'payload': self._make_json_rsp([{
                    'message': 'Backport a fix for screenshot '
                               'commenting.\n',
                    'revision': '77c174669b7018936f16b98547445624c6738e1e',
                    'author': 'David Trowbridge',
                    'parents': [
                        'ecfbf578d31f550a135580cee26fa20fbaea36d9',
                    ],
                    'time': '2016-09-05T23:28:30-07:00',
                }]),
            },
        }

        with self.setup_http_test(self.make_handler_for_paths(paths),
                                  expected_http_calls=2) as ctx:
            commit = ctx.service.get_change(
                repository=ctx.create_repository(),
                revision='77c174669b7018936f16b98547445624c6738e1e')

        self.assertEqual(
            commit,
            Commit(author_name='David Trowbridge',
                   id='77c174669b7018936f16b98547445624c6738e1e',
                   date='2016-09-05T23:28:30-07:00',
                   message='Backport a fix for screenshot commenting.\n',
                   parent='ecfbf578d31f550a135580cee26fa20fbaea36d9'))
        self.assertEqual(commit.diff, b'fake diff')

        ctx.assertHTTPCall(
            0,
            url=('http://gerrit.example.com/a/projects/Project/all-commits/'
                 '?start=77c174669b7018936f16b98547445624c6738e1e&limit=1'))

        ctx.assertHTTPCall(
            1,
            url=('http://gerrit.example.com/a/projects/Project/commits/'
                 '77c174669b7018936f16b98547445624c6738e1e/diff/'))

    def _make_json_rsp(self, data):
        """Return a Gerrit JSON response payload for the given data.

        Args:
            data (object):
                The data to serialize.

        Returns:
            bytes:
            The serialized payload data.
        """
        return b")]}'\n%s" % self.dump_json(data)<|MERGE_RESOLUTION|>--- conflicted
+++ resolved
@@ -42,17 +42,8 @@
 class GerritFormTests(GerritTestCase):
     """Unit tests for GerritForm."""
 
-<<<<<<< HEAD
     def test_clean_sets_gerrit_domain(self):
         """Testing GerritForm.clean sets gerrit_domain"""
-        form = GerritForm({
-            'gerrit_project_name': 'test-project',
-            'gerrit_ssh_port': 12345,
-            'gerrit_url': 'http://gerrit.example.com:8080',
-        })
-=======
-    def test_clean(self):
-        """Testing GerritForm.clean"""
         form = GerritForm(
             {
                 'gerrit_project_name': 'test-project',
@@ -60,7 +51,6 @@
                 'gerrit_url': 'http://gerrit.example.com:8080',
             },
             hosting_service_cls=Gerrit)
->>>>>>> e27a5f85
 
         self.assertTrue(form.is_valid())
         self.assertIn('gerrit_domain', form.cleaned_data)
