--- conflicted
+++ resolved
@@ -326,15 +326,9 @@
         path_with_namespace = project['path_with_namespace']
 
         # Build up diff url and get diff.
-<<<<<<< HEAD
-        diff_url = ('%s/%s/commit/%s.diff?private_token=%s'
-                    % (self.account.hosting_url, path_with_namespace,
-                       revision, private_token))
-=======
         diff_url = ('%s%s/commit/%s.diff?private_token=%s'
                     % (hosting_url, path_with_namespace, revision,
                        private_token))
->>>>>>> c8f972a4
         diff, headers = self.client.http_get(
             diff_url,
             headers={'Accept': 'text/plain'})
