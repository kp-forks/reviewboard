from __future__ import unicode_literals

import json
import logging
import re
import uuid
from collections import defaultdict

from django import forms
from django.conf import settings
from django.conf.urls import patterns, url
from django.contrib.sites.models import Site
from django.core.cache import cache
from django.core.exceptions import ObjectDoesNotExist
from django.http import HttpResponse
from django.utils import six
from django.utils.six.moves.urllib.error import HTTPError, URLError
from django.utils.translation import ugettext_lazy as _
from django.views.decorators.http import require_POST
from djblets.siteconfig.models import SiteConfiguration

<<<<<<< HEAD
from reviewboard.hostingsvcs.bugtracker import BugTracker
=======
from reviewboard.admin.server import get_server_url
>>>>>>> 22b17b1a
from reviewboard.hostingsvcs.errors import (AuthorizationError,
                                            HostingServiceError,
                                            InvalidPlanError,
                                            RepositoryError,
                                            TwoFactorAuthCodeRequiredError)
from reviewboard.hostingsvcs.forms import HostingServiceForm
from reviewboard.hostingsvcs.hook_utils import (close_all_review_requests,
                                                get_git_branch_name,
<<<<<<< HEAD
                                                get_review_request_id,
                                                get_server_url)
from reviewboard.hostingsvcs.repository import RemoteRepository
=======
                                                get_review_request_id)
>>>>>>> 22b17b1a
from reviewboard.hostingsvcs.service import (HostingService,
                                             HostingServiceClient)
from reviewboard.hostingsvcs.utils.paginator import (APIPaginator,
                                                     ProxyPaginator)
from reviewboard.scmtools.core import Branch, Commit
from reviewboard.scmtools.errors import FileNotFoundError, SCMError
from reviewboard.site.urlresolvers import local_site_reverse


class GitHubPublicForm(HostingServiceForm):
    github_public_repo_name = forms.CharField(
        label=_('Repository name'),
        max_length=64,
        required=True,
        widget=forms.TextInput(attrs={'size': '60'}),
        help_text=_('The name of the repository. This is the '
                    '&lt;repo_name&gt; in '
                    'http://github.com/&lt;username&gt;/&lt;repo_name&gt;/'))


class GitHubPrivateForm(HostingServiceForm):
    github_private_repo_name = forms.CharField(
        label=_('Repository name'),
        max_length=64,
        required=True,
        widget=forms.TextInput(attrs={'size': '60'}),
        help_text=_('The name of the repository. This is the '
                    '&lt;repo_name&gt; in '
                    'http://github.com/&lt;username&gt;/&lt;repo_name&gt;/'))


class GitHubPublicOrgForm(HostingServiceForm):
    github_public_org_name = forms.CharField(
        label=_('Organization name'),
        max_length=64,
        required=True,
        widget=forms.TextInput(attrs={'size': '60'}),
        help_text=_('The name of the organization. This is the '
                    '&lt;org_name&gt; in '
                    'http://github.com/&lt;org_name&gt;/&lt;repo_name&gt;/'))

    github_public_org_repo_name = forms.CharField(
        label=_('Repository name'),
        max_length=64,
        required=True,
        widget=forms.TextInput(attrs={'size': '60'}),
        help_text=_('The name of the repository. This is the '
                    '&lt;repo_name&gt; in '
                    'http://github.com/&lt;org_name&gt;/&lt;repo_name&gt;/'))


class GitHubPrivateOrgForm(HostingServiceForm):
    github_private_org_name = forms.CharField(
        label=_('Organization name'),
        max_length=64,
        required=True,
        widget=forms.TextInput(attrs={'size': '60'}),
        help_text=_('The name of the organization. This is the '
                    '&lt;org_name&gt; in '
                    'http://github.com/&lt;org_name&gt;/&lt;repo_name&gt;/'))

    github_private_org_repo_name = forms.CharField(
        label=_('Repository name'),
        max_length=64,
        required=True,
        widget=forms.TextInput(attrs={'size': '60'}),
        help_text=_('The name of the repository. This is the '
                    '&lt;repo_name&gt; in '
                    'http://github.com/&lt;org_name&gt;/&lt;repo_name&gt;/'))


class GitHubAPIPaginator(APIPaginator):
    """Paginates over GitHub API list resources.

    This is returned by some GitHubClient functions in order to handle
    iteration over pages of results, without resorting to fetching all
    pages at once or baking pagination into the functions themselves.
    """
    start_query_param = 'page'
    per_page_query_param = 'per_page'

    LINK_RE = re.compile(r'\<(?P<url>[^>]+)\>; rel="(?P<rel>[^"]+)",? *')

    def fetch_url(self, url):
        """Fetches the page data from a URL."""
        data, headers = self.client.api_get(url, return_headers=True)

        # Find all the links in the Link header and key off by the link
        # name ('prev', 'next', etc.).
        links = dict(
            (m.group('rel'), m.group('url'))
            for m in self.LINK_RE.finditer(headers.get('Link', ''))
        )

        return {
            'data': data,
            'headers': headers,
            'prev_url': links.get('prev'),
            'next_url': links.get('next'),
        }


class GitHubClient(HostingServiceClient):
    RAW_MIMETYPE = 'application/vnd.github.v3.raw'

    def __init__(self, hosting_service):
        super(GitHubClient, self).__init__(hosting_service)
        self.account = hosting_service.account

    #
    # HTTP method overrides
    #

    def http_delete(self, url, *args, **kwargs):
        data, headers = super(GitHubClient, self).http_delete(
            url, *args, **kwargs)
        self._check_rate_limits(headers)
        return data, headers

    def http_get(self, url, *args, **kwargs):
        data, headers = super(GitHubClient, self).http_get(
            url, *args, **kwargs)
        self._check_rate_limits(headers)
        return data, headers

    def http_post(self, url, *args, **kwargs):
        data, headers = super(GitHubClient, self).http_post(
            url, *args, **kwargs)
        self._check_rate_limits(headers)
        return data, headers

    #
    # API wrappers around HTTP/JSON methods
    #

    def api_delete(self, url, *args, **kwargs):
        try:
            data, headers = self.json_delete(url, *args, **kwargs)
            return data
        except (URLError, HTTPError) as e:
            self._check_api_error(e)

    def api_get(self, url, return_headers=False, *args, **kwargs):
        """Performs an HTTP GET to the GitHub API and returns the results.

        If `return_headers` is True, then the result of each call (or
        each generated set of data, if using pagination) will be a tuple
        of (data, headers). Otherwise, the result will just be the data.
        """
        try:
            data, headers = self.json_get(url, *args, **kwargs)

            if return_headers:
                return data, headers
            else:
                return data
        except (URLError, HTTPError) as e:
            self._check_api_error(e)

    def api_get_list(self, url, start=None, per_page=None, *args, **kwargs):
        """Performs an HTTP GET to a GitHub API and returns a paginator.

        This returns a GitHubAPIPaginator that's used to iterate over the
        pages of results. Each page contains information on the data and
        headers from that given page.

        The ``start`` and ``per_page`` parameters can be used to control
        where pagination begins and how many results are returned per page.
        ``start`` is a 0-based index representing a page number.
        """
        if start is not None:
            # GitHub uses 1-based indexing, so add one.
            start += 1

        return GitHubAPIPaginator(self, url, start=start, per_page=per_page)

    def api_post(self, url, *args, **kwargs):
        try:
            data, headers = self.json_post(url, *args, **kwargs)
            return data
        except (URLError, HTTPError) as e:
            self._check_api_error(e)

    #
    # Higher-level API methods
    #

    def api_get_blob(self, repo_api_url, path, sha):
        url = self._build_api_url(repo_api_url, 'git/blobs/%s' % sha)

        try:
            return self.http_get(url, headers={
                'Accept': self.RAW_MIMETYPE,
            })[0]
        except (URLError, HTTPError):
            raise FileNotFoundError(path, sha)

    def api_get_commits(self, repo_api_url, start=None):
        url = self._build_api_url(repo_api_url, 'commits')
        if start:
            url += '&sha=%s' % start

        try:
            return self.api_get(url)
        except Exception as e:
            logging.warning('Failed to fetch commits from %s: %s',
                            url, e, exc_info=1)
            raise SCMError(six.text_type(e))

    def api_get_compare_commits(self, repo_api_url, parent_revision, revision):
        # If the commit has a parent commit, use GitHub's "compare two commits"
        # API to get the diff. Otherwise, fetch the commit itself.
        if parent_revision:
            url = self._build_api_url(
                repo_api_url,
                'compare/%s...%s' % (parent_revision, revision))
        else:
            url = self._build_api_url(repo_api_url, 'commits/%s' % revision)

        try:
            comparison = self.api_get(url)
        except Exception as e:
            logging.warning('Failed to fetch commit comparison from %s: %s',
                            url, e, exc_info=1)
            raise SCMError(six.text_type(e))

        if parent_revision:
            tree_sha = comparison['base_commit']['commit']['tree']['sha']
        else:
            tree_sha = comparison['commit']['tree']['sha']

        return comparison['files'], tree_sha


    def api_get_heads(self, repo_api_url):
        url = self._build_api_url(repo_api_url, 'git/refs/heads')

        try:
            rsp = self.api_get(url)
            return [ref for ref in rsp if ref['ref'].startswith('refs/heads/')]
        except Exception as e:
            logging.warning('Failed to fetch commits from %s: %s',
                            url, e, exc_info=1)
            raise SCMError(six.text_type(e))

    def api_get_issue(self, repo_api_url, issue_id):
        url = self._build_api_url(repo_api_url, 'issues/%s' % issue_id)

        try:
            return self.api_get(url)
        except Exception as e:
            logging.warning('GitHub: Failed to fetch issue from %s: %s',
                            url, e, exc_info=1)
            raise SCMError(six.text_type(e))

    def api_get_remote_repositories(self, api_url, owner, owner_type,
                                    filter_type=None, start=None,
                                    per_page=None):
        url = api_url

        if owner_type == 'organization':
            url += 'orgs/%s/repos' % owner
        elif owner_type == 'user':
            if owner == self.account.username:
                # All repositories belonging to an authenticated user.
                url += 'user/repos'
            else:
                # Only public repositories for the user.
                url += 'users/%s/repos' % owner
        else:
            raise ValueError(
                "owner_type must be 'organization' or 'user', not %r'"
                % owner_type)

        if filter_type:
            url += '?type=%s' % (filter_type or 'all')

        return self.api_get_list(self._build_api_url(url),
                                 start=start, per_page=per_page)

    def api_get_remote_repository(self, api_url, owner, repository_id):
        try:
            return self.api_get(self._build_api_url(
                '%srepos/%s/%s' % (api_url, owner, repository_id)))
        except HostingServiceError as e:
            if e.http_code == 404:
                return None
            else:
                raise

    def api_get_tree(self, repo_api_url, sha, recursive=False):
        url = self._build_api_url(repo_api_url, 'git/trees/%s' % sha)

        if recursive:
            url += '&recursive=1'

        try:
            return self.api_get(url)
        except Exception as e:
            logging.warning('Failed to fetch tree from %s: %s',
                            url, e, exc_info=1)
            raise SCMError(six.text_type(e))

    #
    # Internal utilities
    #

    def _build_api_url(self, *api_paths):
        url = '/'.join(api_paths)

        if '?' in url:
            url += '&'
        else:
            url += '?'

        url += 'access_token=%s' % self.account.data['authorization']['token']

        return url

    def _check_rate_limits(self, headers):
        rate_limit_remaining = headers.get('X-RateLimit-Remaining', None)

        try:
            if (rate_limit_remaining is not None and
                int(rate_limit_remaining) <= 100):
                logging.warning('GitHub rate limit for %s is down to %s',
                                self.account.username, rate_limit_remaining)
        except ValueError:
            pass

    def _check_api_error(self, e):
        data = e.read()

        try:
            rsp = json.loads(data)
        except:
            rsp = None

        if rsp and 'message' in rsp:
            response_info = e.info()
            x_github_otp = response_info.get('X-GitHub-OTP', '')

            if x_github_otp.startswith('required;'):
                raise TwoFactorAuthCodeRequiredError(
                    _('Enter your two-factor authentication code. '
                      'This code will be sent to you by GitHub.'),
                    http_code=e.code)

            if e.code == 401:
                raise AuthorizationError(rsp['message'], http_code=e.code)

            raise HostingServiceError(rsp['message'], http_code=e.code)
        else:
            raise HostingServiceError(six.text_type(e), http_code=e.code)


class GitHub(HostingService, BugTracker):
    name = _('GitHub')
    plans = [
        ('public', {
            'name': _('Public'),
            'form': GitHubPublicForm,
            'repository_fields': {
                'Git': {
                    'path': 'git://github.com/%(hosting_account_username)s/'
                            '%(github_public_repo_name)s.git',
                    'mirror_path': 'git@github.com:'
                                   '%(hosting_account_username)s/'
                                   '%(github_public_repo_name)s.git',
                }
            },
            'bug_tracker_field': 'http://github.com/'
                                 '%(hosting_account_username)s/'
                                 '%(github_public_repo_name)s/'
                                 'issues#issue/%%s',
        }),
        ('public-org', {
            'name': _('Public Organization'),
            'form': GitHubPublicOrgForm,
            'repository_fields': {
                'Git': {
                    'path': 'git://github.com/%(github_public_org_name)s/'
                            '%(github_public_org_repo_name)s.git',
                    'mirror_path': 'git@github.com:%(github_public_org_name)s/'
                                   '%(github_public_org_repo_name)s.git',
                }
            },
            'bug_tracker_field': 'http://github.com/'
                                 '%(github_public_org_name)s/'
                                 '%(github_public_org_repo_name)s/'
                                 'issues#issue/%%s',
        }),
        ('private', {
            'name': _('Private'),
            'form': GitHubPrivateForm,
            'repository_fields': {
                'Git': {
                    'path': 'git@github.com:%(hosting_account_username)s/'
                            '%(github_private_repo_name)s.git',
                    'mirror_path': '',
                },
            },
            'bug_tracker_field': 'http://github.com/'
                                 '%(hosting_account_username)s/'
                                 '%(github_private_repo_name)s/'
                                 'issues#issue/%%s',
        }),
        ('private-org', {
            'name': _('Private Organization'),
            'form': GitHubPrivateOrgForm,
            'repository_fields': {
                'Git': {
                    'path': 'git@github.com:%(github_private_org_name)s/'
                            '%(github_private_org_repo_name)s.git',
                    'mirror_path': '',
                },
            },
            'bug_tracker_field': 'http://github.com/'
                                 '%(github_private_org_name)s/'
                                 '%(github_private_org_repo_name)s/'
                                 'issues#issue/%%s',
        }),
    ]

    needs_authorization = True
    supports_bug_trackers = True
    supports_post_commit = True
    supports_repositories = True
    supports_two_factor_auth = True
    supports_list_remote_repositories = True
    supported_scmtools = ['Git']

    client_class = GitHubClient

    repository_url_patterns = patterns(
        '',

        url(r'^hooks/close-submitted/$',
            'reviewboard.hostingsvcs.github.post_receive_hook_close_submitted',
            name='github-hooks-close-submitted')
    )

    # This should be the prefix for every field on the plan forms.
    plan_field_prefix = 'github'

    def get_api_url(self, hosting_url):
        """Returns the API URL for GitHub.

        This can be overridden to provide more advanced lookup (intended
        for the GitHub Enterprise support).
        """
        assert not hosting_url
        return 'https://api.github.com/'

    def get_plan_field(self, plan, plan_data, name):
        """Returns the value of a field for plan-specific data.

        This takes into account the plan type and hosting service ID.
        """
        key = '%s_%s_%s' % (self.plan_field_prefix, plan.replace('-', '_'),
                            name)
        return plan_data[key]

    def check_repository(self, plan=None, *args, **kwargs):
        """Checks the validity of a repository.

        This will perform an API request against GitHub to get
        information on the repository. This will throw an exception if
        the repository was not found, and return cleanly if it was found.
        """
        try:
            repo_info = self.client.api_get(
                self._build_api_url(
                    self._get_repo_api_url_raw(
                        self._get_repository_owner_raw(plan, kwargs),
                        self._get_repository_name_raw(plan, kwargs))))
        except HostingServiceError as e:
            if e.http_code == 404:
                if plan in ('public', 'private'):
                    raise RepositoryError(
                        _('A repository with this name was not found, or your '
                          'user may not own it.'))
                elif plan == 'public-org':
                    raise RepositoryError(
                        _('A repository with this organization or name was '
                          'not found.'))
                elif plan == 'private-org':
                    raise RepositoryError(
                        _('A repository with this organization or name was '
                          'not found, or your user may not have access to '
                          'it.'))

            raise

        if 'private' in repo_info:
            is_private = repo_info['private']

            if is_private and plan in ('public', 'public-org'):
                raise RepositoryError(
                    _('This is a private repository, but you have selected '
                      'a public plan.'))
            elif not is_private and plan in ('private', 'private-org'):
                raise RepositoryError(
                    _('This is a public repository, but you have selected '
                      'a private plan.'))

    def authorize(self, username, password, hosting_url,
                  two_factor_auth_code=None, local_site_name=None,
                  *args, **kwargs):
        site = Site.objects.get_current()
        siteconfig = SiteConfiguration.objects.get_current()

        site_base_url = '%s%s' % (
            site.domain,
            local_site_reverse('root', local_site_name=local_site_name))

        site_url = '%s://%s' % (siteconfig.get('site_domain_method'),
                                site_base_url)

        note = 'Access for Review Board (%s - %s)' % (
            site_base_url,
            uuid.uuid4().hex[:7])

        try:
            body = {
                'scopes': [
                    'user',
                    'repo',
                ],
                'note': note,
                'note_url': site_url,
            }

            # If the site is using a registered GitHub application,
            # send it in the requests. This will gain the benefits of
            # a GitHub application, such as higher rate limits.
            if (hasattr(settings, 'GITHUB_CLIENT_ID') and
                hasattr(settings, 'GITHUB_CLIENT_SECRET')):
                body.update({
                    'client_id': settings.GITHUB_CLIENT_ID,
                    'client_secret': settings.GITHUB_CLIENT_SECRET,
                })

            headers = {}

            if two_factor_auth_code:
                headers['X-GitHub-OTP'] = two_factor_auth_code

            rsp, headers = self.client.json_post(
                url=self.get_api_url(hosting_url) + 'authorizations',
                username=username,
                password=password,
                headers=headers,
                body=json.dumps(body))
        except (HTTPError, URLError) as e:
            data = e.read()

            try:
                rsp = json.loads(data)
            except:
                rsp = None

            if rsp and 'message' in rsp:
                response_info = e.info()
                x_github_otp = response_info.get('X-GitHub-OTP', '')

                if x_github_otp.startswith('required;'):
                    raise TwoFactorAuthCodeRequiredError(
                        _('Enter your two-factor authentication code '
                          'and re-enter your password to link your account. '
                          'This code will be sent to you by GitHub.'))

                raise AuthorizationError(rsp['message'])
            else:
                raise AuthorizationError(six.text_type(e))

        self._save_auth_data(rsp)

    def is_authorized(self):
        return ('authorization' in self.account.data and
                'token' in self.account.data['authorization'])

    def get_reset_auth_token_requires_password(self):
        """Returns whether or not resetting the auth token requires a password.

        A password will be required if not using a GitHub client ID or
        secret.
        """
        if not self.is_authorized():
            return True

        app_info = self.account.data['authorization']['app']
        client_id = app_info.get('client_id', '')
        has_client = (client_id.strip('0') != '')

        return (not has_client or
                (not (hasattr(settings, 'GITHUB_CLIENT_ID') and
                      hasattr(settings, 'GITHUB_CLIENT_SECRET'))))

    def reset_auth_token(self, password=None, two_factor_auth_code=None):
        """Resets the authorization token for the linked account.

        This will attempt to reset the token in a few different ways,
        depending on how the token was granted.

        Tokens linked to a registered GitHub OAuth app can be reset without
        requiring any additional credentials.

        Tokens linked to a personal account (which is the case on most
        installations) require a password and possibly a two-factor auth
        code. Callers should call get_reset_auth_token_requires_password()
        before determining whether to pass a password, and should pass
        a two-factor auth code if this raises TwoFactorAuthCodeRequiredError.
        """
        if self.is_authorized():
            token = self.account.data['authorization']['token']
        else:
            token = None

        if self.get_reset_auth_token_requires_password():
            assert password

            if self.account.local_site:
                local_site_name = self.account.local_site.name
            else:
                local_site_name = None

            if token:
                try:
                    self._delete_auth_token(
                        self.account.data['authorization']['id'],
                        password=password,
                        two_factor_auth_code=two_factor_auth_code)
                except HostingServiceError as e:
                    # If we get a 404 Not Found, then the authorization was
                    # probably already deleted.
                    if e.http_code != 404:
                        raise

                self.account.data['authorization'] = ''
                self.account.save()

            # This may produce errors, which we want to bubble up.
            self.authorize(self.account.username, password,
                           self.account.hosting_url,
                           two_factor_auth_code=two_factor_auth_code,
                           local_site_name=local_site_name)
        else:
            # We can use the new API for resetting the token without
            # re-authenticating.
            auth_data = self._reset_authorization(
                settings.GITHUB_CLIENT_ID,
                settings.GITHUB_CLIENT_SECRET,
                token)
            self._save_auth_data(auth_data)

    def get_file(self, repository, path, revision, *args, **kwargs):
        repo_api_url = self._get_repo_api_url(repository)
        return self.client.api_get_blob(repo_api_url, path, revision)

    def get_file_exists(self, repository, path, revision, *args, **kwargs):
        try:
            repo_api_url = self._get_repo_api_url(repository)
            self.client.api_get_blob(repo_api_url, path, revision)
            return True
        except FileNotFoundError:
            return False

    def get_branches(self, repository):
        repo_api_url = self._get_repo_api_url(repository)
        refs = self.client.api_get_heads(repo_api_url)

        results = []
        for ref in refs:
            name = ref['ref'][len('refs/heads/'):]
            results.append(Branch(id=name,
                                  commit=ref['object']['sha'],
                                  default=(name == 'master')))

        return results

    def get_commits(self, repository, branch=None, start=None):
        repo_api_url = self._get_repo_api_url(repository)
        commits = self.client.api_get_commits(repo_api_url, start=start)

        results = []
        for item in commits:
            commit = Commit(
                item['commit']['author']['name'],
                item['sha'],
                item['commit']['committer']['date'],
                item['commit']['message'])
            if item['parents']:
                commit.parent = item['parents'][0]['sha']

            results.append(commit)

        return results

    def get_change(self, repository, revision):
        repo_api_url = self._get_repo_api_url(repository)

        # Step 1: fetch the commit itself that we want to review, to get
        # the parent SHA and the commit message. Hopefully this information
        # is still in cache so we don't have to fetch it again.
        commit = cache.get(repository.get_commit_cache_key(revision))
        if commit:
            author_name = commit.author_name
            date = commit.date
            parent_revision = commit.parent
            message = commit.message
        else:
            commit = self.client.api_get_commits(repo_api_url, revision)[0]

            author_name = commit['commit']['author']['name']
            date = commit['commit']['committer']['date'],
            parent_revision = commit['parents'][0]['sha']
            message = commit['commit']['message']

        # Step 2: Get the diff and tree from the "compare commits" API
        files, tree_sha = self.client.api_get_compare_commits(
            repo_api_url, parent_revision, revision)

        # Step 3: fetch the tree for the original commit, so that we can get
        # full blob SHAs for each of the files in the diff.
        tree = self.client.api_get_tree(repo_api_url, tree_sha, recursive=True)

        file_shas = {}
        for file in tree['tree']:
            file_shas[file['path']] = file['sha']

        diff = []

        for file in files:
            filename = file['filename']
            status = file['status']
            try:
                patch = file['patch']
            except KeyError:
                continue

            diff.append('diff --git a/%s b/%s' % (filename, filename))

            if status == 'modified':
                old_sha = file_shas[filename]
                new_sha = file['sha']
                diff.append('index %s..%s 100644' % (old_sha, new_sha))
                diff.append('--- a/%s' % filename)
                diff.append('+++ b/%s' % filename)
            elif status == 'added':
                new_sha = file['sha']

                diff.append('new file mode 100644')
                diff.append('index %s..%s' % ('0' * 40, new_sha))
                diff.append('--- /dev/null')
                diff.append('+++ b/%s' % filename)
            elif status == 'removed':
                old_sha = file_shas[filename]

                diff.append('deleted file mode 100644')
                diff.append('index %s..%s' % (old_sha, '0' * 40))
                diff.append('--- a/%s' % filename)
                diff.append('+++ /dev/null')

            diff.append(patch)

        diff = '\n'.join(diff)

        # Make sure there's a trailing newline
        if not diff.endswith('\n'):
            diff += '\n'

        return Commit(author_name, revision, date, message, parent_revision,
                      diff=diff)

    def get_remote_repositories(self, owner=None, owner_type='user',
                                filter_type=None, start=None, per_page=None):
        """Return a list of remote repositories matching the given criteria.

        This will look up each remote repository on GitHub that the given
        owner either owns or is a member of.

        If the plan is an organization plan, then `owner` is expected to be
        an organization name, and the resulting repositories with be ones
        either owned by that organization or that the organization is a member
        of, and can be accessed by the authenticated user.

        If the plan is a public or private plan, and `owner` is the current
        user, then that user's public and private repositories or ones
        they're a member of will be returned.

        Otherwise, `owner` is assumed to be another GitHub user, and their
        accessible repositories that they own or are a member of will be
        returned.

        `owner` defaults to the linked account's username, and `plan`
        defaults to 'public'.
        """
        if owner is None and owner_type == 'user':
            owner = self.account.username

        assert owner

        url = self.get_api_url(self.account.hosting_url)
        paginator = self.client.api_get_remote_repositories(
            url, owner, owner_type, filter_type, start, per_page)

        return ProxyPaginator(
            paginator,
            normalize_page_data_func=lambda page_data: [
                RemoteRepository(
                    self,
                    repository_id='%s/%s' % (repo['owner']['login'],
                                             repo['name']),
                    name=repo['name'],
                    owner=repo['owner']['login'],
                    scm_type='Git',
                    path=repo['clone_url'],
                    mirror_path=repo['mirror_url'],
                    extra_data=repo)
                for repo in page_data
            ])

    def get_remote_repository(self, repository_id):
        """Get the remote repository for the ID.

        The ID is expected to be an ID returned from get_remote_repositories(),
        in the form of "owner/repo_id".

        If the repository is not found, ObjectDoesNotExist will be raised.
        """
        parts = repository_id.split('/')
        repo = None

        if len(parts) == 2:
            repo = self.client.api_get_remote_repository(
                self.get_api_url(self.account.hosting_url),
                *parts)

        if not repo:
            raise ObjectDoesNotExist

        return RemoteRepository(self,
                                repository_id=repository_id,
                                name=repo['name'],
                                owner=repo['owner']['login'],
                                scm_type='Git',
                                path=repo['clone_url'],
                                mirror_path=repo['mirror_url'],
                                extra_data=repo)

    def get_bug_info_uncached(self, repository, bug_id):
        """Get the bug info from the server."""
        result = {
            'summary': '',
            'description': '',
            'status': '',
        }

        repo_api_url = self._get_repo_api_url(repository)
        try:
            issue = self.client.api_get_issue(repo_api_url, bug_id)
            result = {
                'summary': issue['title'],
                'description': issue['body'],
                'status': issue['state'],
            }
        except:
            # Errors in fetching are already logged in api_get_issue
            pass

        return result

    def _reset_authorization(self, client_id, client_secret, token):
        """Resets the authorization info for an OAuth app-linked token.

        If the token is associated with a registered OAuth application,
        its token will be reset, without any authentication details required.
        """
        url = '%sapplications/%s/tokens/%s' % (
            self.get_api_url(self.account.hosting_url),
            client_id,
            token)

        # Allow any errors to bubble up
        return self.client.api_post(url=url,
                                    username=client_id,
                                    password=client_secret)

    def _delete_auth_token(self, auth_id, password, two_factor_auth_code=None):
        """Requests that an authorization token be deleted.

        This will delete the authorization token with the given ID. It
        requires a password and, depending on the settings, a two-factor
        authentication code to perform the deletion.
        """
        headers = {}

        if two_factor_auth_code:
            headers['X-GitHub-OTP'] = two_factor_auth_code

        url = self._build_api_url(
            '%sauthorizations/%s' % (
                self.get_api_url(self.account.hosting_url),
                auth_id))

        self.client.api_delete(url=url,
                               headers=headers,
                               username=self.account.username,
                               password=password)

    def _save_auth_data(self, auth_data):
        """Saves authorization data sent from GitHub."""
        self.account.data['authorization'] = auth_data
        self.account.save()

    def _build_api_url(self, *api_paths):
        return self.client._build_api_url(*api_paths)

    def _get_repo_api_url(self, repository):
        plan = repository.extra_data['repository_plan']

        return self._get_repo_api_url_raw(
            self._get_repository_owner_raw(plan, repository.extra_data),
            self._get_repository_name_raw(plan, repository.extra_data))

    def _get_repo_api_url_raw(self, owner, repo_name):
        return '%srepos/%s/%s' % (self.get_api_url(self.account.hosting_url),
                                  owner, repo_name)

    def _get_repository_owner_raw(self, plan, extra_data):
        if plan in ('public', 'private'):
            return self.account.username
        elif plan in ('public-org', 'private-org'):
            return self.get_plan_field(plan, extra_data, 'name')
        else:
            raise InvalidPlanError(plan)

    def _get_repository_name_raw(self, plan, extra_data):
        return self.get_plan_field(plan, extra_data, 'repo_name')


@require_POST
def post_receive_hook_close_submitted(request, local_site_name=None,
                                      repository_id=None,
                                      hosting_service_id=None):
    """Closes review requests as submitted automatically after a push."""
    try:
        payload = json.loads(request.body)
    except ValueError as e:
        logging.error('The payload is not in JSON format: %s', e)
        return HttpResponse(status=400)

    server_url = get_server_url(request=request)
    review_request_id_to_commits = \
        _get_review_request_id_to_commits_map(payload, server_url)

    if review_request_id_to_commits:
        close_all_review_requests(review_request_id_to_commits,
                                  local_site_name, repository_id,
                                  hosting_service_id)

    return HttpResponse()


def _get_review_request_id_to_commits_map(payload, server_url):
    """Returns a dictionary, mapping a review request ID to a list of commits.

    If a commit's commit message does not contain a review request ID, we append
    the commit to the key None.
    """
    review_request_id_to_commits_map = defaultdict(list)

    ref_name = payload.get('ref')
    if not ref_name:
        return None

    branch_name = get_git_branch_name(ref_name)
    if not branch_name:
        return None

    commits = payload.get('commits', [])

    for commit in commits:
        commit_hash = commit.get('id')
        commit_message = commit.get('message')
        review_request_id = get_review_request_id(commit_message, server_url,
                                                  commit_hash)

        review_request_id_to_commits_map[review_request_id].append(
            '%s (%s)' % (branch_name, commit_hash[:7]))

    return review_request_id_to_commits_map<|MERGE_RESOLUTION|>--- conflicted
+++ resolved
@@ -19,11 +19,8 @@
 from django.views.decorators.http import require_POST
 from djblets.siteconfig.models import SiteConfiguration
 
-<<<<<<< HEAD
+from reviewboard.admin.server import get_server_url
 from reviewboard.hostingsvcs.bugtracker import BugTracker
-=======
-from reviewboard.admin.server import get_server_url
->>>>>>> 22b17b1a
 from reviewboard.hostingsvcs.errors import (AuthorizationError,
                                             HostingServiceError,
                                             InvalidPlanError,
@@ -32,13 +29,8 @@
 from reviewboard.hostingsvcs.forms import HostingServiceForm
 from reviewboard.hostingsvcs.hook_utils import (close_all_review_requests,
                                                 get_git_branch_name,
-<<<<<<< HEAD
-                                                get_review_request_id,
-                                                get_server_url)
+                                                get_review_request_id)
 from reviewboard.hostingsvcs.repository import RemoteRepository
-=======
-                                                get_review_request_id)
->>>>>>> 22b17b1a
 from reviewboard.hostingsvcs.service import (HostingService,
                                              HostingServiceClient)
 from reviewboard.hostingsvcs.utils.paginator import (APIPaginator,
