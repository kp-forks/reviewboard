--- conflicted
+++ resolved
@@ -362,10 +362,10 @@
                         self.account.data['authorization']['id'],
                         password=password,
                         two_factor_auth_code=two_factor_auth_code)
-                except HostingServiceError, e:
+                except HostingServiceError as e:
                     # If we get a Not Found, then the authorization was
                     # probably already deleted.
-                    if str(e) != 'Not Found':
+                    if six.text_type(e) != 'Not Found':
                         raise
 
                 self.account.data['authorization'] = ''
@@ -409,7 +409,6 @@
         except (URLError, HTTPError):
             return False
 
-<<<<<<< HEAD
     def get_branches(self, repository):
         results = []
 
@@ -563,7 +562,7 @@
 
         return Commit(author_name, revision, date, message, parent_revision,
                       diff=diff)
-=======
+
     def _reset_authorization(self, client_id, client_secret, token):
         """Resets the authorization info for an OAuth app-linked token.
 
@@ -606,7 +605,6 @@
         """Saves authorization data sent from GitHub."""
         self.account.data['authorization'] = auth_data
         self.account.save()
->>>>>>> e884a436
 
     def _get_api_error_message(self, rsp, status_code):
         """Return the error(s) reported by the GitHub API, as a string
@@ -678,21 +676,45 @@
 
     def _api_get(self, url, *args, **kwargs):
         try:
-<<<<<<< HEAD
-            data, headers = self._http_get(url)
-            return json.loads(data)
+            data, headers = self._json_get(url, *args, **kwargs)
+            return data
         except (URLError, HTTPError) as e:
-            data = e.read()
-
-            try:
-                rsp = json.loads(data)
-            except:
-                rsp = None
-
-            if rsp and 'message' in rsp:
-                raise Exception(rsp['message'])
-            else:
-                raise Exception(six.text_type(e))
+            self._check_api_error(e)
+
+    def _api_post(self, url, *args, **kwargs):
+        try:
+            data, headers = self._json_post(url, *args, **kwargs)
+            return data
+        except (URLError, HTTPError) as e:
+            self._check_api_error(e)
+
+    def _api_delete(self, url, *args, **kwargs):
+        try:
+            data, headers = self._json_delete(url, *args, **kwargs)
+            return data
+        except (URLError, HTTPError) as e:
+            self._check_api_error(e)
+
+    def _check_api_error(self, e):
+        data = e.read()
+
+        try:
+            rsp = simplejson.loads(data)
+        except:
+            rsp = None
+
+        if rsp and 'message' in rsp:
+            response_info = e.info()
+            x_github_otp = response_info.get('X-GitHub-OTP', '')
+
+            if x_github_otp.startswith('required;'):
+                raise TwoFactorAuthCodeRequiredError(
+                    _('Enter your two-factor authentication code. '
+                      'This code will be sent to you by GitHub.'))
+
+            raise HostingServiceError(rsp['message'])
+        else:
+            raise HostingServiceError(six.text_type(e))
 
 
 @require_POST
@@ -700,7 +722,7 @@
     """Closes review requests as submitted automatically after a push."""
     try:
         payload = json.loads(request.body)
-    except ValueError, e:
+    except ValueError as e:
         logging.error('The payload is not in JSON format: %s', e)
         return HttpResponse(status=415)
 
@@ -740,45 +762,4 @@
         commit_entry = '%s (%s)' % (branch_name, commit_hash[:7])
         review_id_to_commits_map[review_request_id].append(commit_entry)
 
-    return review_id_to_commits_map
-=======
-            data, headers = self._json_get(url, *args, **kwargs)
-            return data
-        except (urllib2.URLError, urllib2.HTTPError), e:
-            self._check_api_error(e)
-
-    def _api_post(self, url, *args, **kwargs):
-        try:
-            data, headers = self._json_post(url, *args, **kwargs)
-            return data
-        except (urllib2.URLError, urllib2.HTTPError), e:
-            self._check_api_error(e)
-
-    def _api_delete(self, url, *args, **kwargs):
-        try:
-            data, headers = self._json_delete(url, *args, **kwargs)
-            return data
-        except (urllib2.URLError, urllib2.HTTPError), e:
-            self._check_api_error(e)
-
-    def _check_api_error(self, e):
-        data = e.read()
-
-        try:
-            rsp = simplejson.loads(data)
-        except:
-            rsp = None
-
-        if rsp and 'message' in rsp:
-            response_info = e.info()
-            x_github_otp = response_info.get('X-GitHub-OTP', '')
-
-            if x_github_otp.startswith('required;'):
-                raise TwoFactorAuthCodeRequiredError(
-                    _('Enter your two-factor authentication code. '
-                      'This code will be sent to you by GitHub.'))
-
-            raise HostingServiceError(rsp['message'])
-        else:
-            raise HostingServiceError(str(e))
->>>>>>> e884a436
+    return review_id_to_commits_map