--- conflicted
+++ resolved
@@ -318,9 +318,6 @@
         ),
         'output_filename': 'rb/js/webhooks-form.min.js',
     },
-<<<<<<< HEAD
-}, **DJBLETS_PIPELINE_JAVASCRIPT)
-=======
     'widgets': {
         'source_filenames': (
             'rb/js/admin/views/relatedObjectSelectorView.js',
@@ -328,8 +325,7 @@
         ),
         'output_filename': 'rb/js/widgets.min.js',
     },
-}, **DJBLETS_PIPELINE_JS)
->>>>>>> 6b7f50c2
+}, **DJBLETS_PIPELINE_JAVASCRIPT)
 
 
 PIPELINE_STYLESHEETS = dict({
@@ -398,9 +394,6 @@
         'output_filename': 'rb/css/admin.min.css',
         'absolute_paths': False,
     },
-<<<<<<< HEAD
-}, **DJBLETS_PIPELINE_STYLESHEETS)
-=======
     'widgets': {
         'source_filenames': (
             'rb/css/ui/related-object-selector.less',
@@ -408,5 +401,4 @@
         'output_filename': 'rb/css/widgets.min.css',
         'absolute_paths': False,
     },
-}, **DJBLETS_PIPELINE_CSS)
->>>>>>> 6b7f50c2
+}, **DJBLETS_PIPELINE_STYLESHEETS)