from __future__ import unicode_literals

import os

from django.contrib.auth.models import User
from kgb import SpyAgency

from reviewboard.accounts.models import Profile
from reviewboard.reviews.fields import (BaseEditableField,
                                        BaseTextAreaField,
                                        get_review_request_fieldset)
from reviewboard.reviews.models import ReviewRequest, ReviewRequestDraft
from reviewboard.scmtools.core import ChangeSet, Commit
from reviewboard.testing import TestCase


class ReviewRequestDraftTests(TestCase):
    """Unit tests for reviewboard.reviews.models.ReviewRequestDraft."""

    fixtures = ['test_users', 'test_scmtools']

    def test_draft_changes(self):
        """Testing recording of draft changes"""
        draft = self._get_draft()
        review_request = draft.review_request

        old_summary = review_request.summary
        old_description = review_request.description
        old_testing_done = review_request.testing_done
        old_branch = review_request.branch
        old_bugs = review_request.get_bug_list()

        draft.summary = 'New summary'
        draft.description = 'New description'
        draft.testing_done = 'New testing done'
        draft.branch = 'New branch'
        draft.bugs_closed = '12, 34, 56'

        new_bugs = draft.get_bug_list()

        changes = draft.publish()
        fields = changes.fields_changed

        self.assertIn('summary', fields)
        self.assertIn('description', fields)
        self.assertIn('testing_done', fields)
        self.assertIn('branch', fields)
        self.assertIn('bugs_closed', fields)

        old_bugs_norm = set([(bug,) for bug in old_bugs])
        new_bugs_norm = set([(bug,) for bug in new_bugs])

        self.assertEqual(fields['summary']['old'][0], old_summary)
        self.assertEqual(fields['summary']['new'][0], draft.summary)
        self.assertEqual(fields['description']['old'][0], old_description)
        self.assertEqual(fields['description']['new'][0], draft.description)
        self.assertEqual(fields['testing_done']['old'][0], old_testing_done)
        self.assertEqual(fields['testing_done']['new'][0], draft.testing_done)
        self.assertEqual(fields['branch']['old'][0], old_branch)
        self.assertEqual(fields['branch']['new'][0], draft.branch)
        self.assertEqual(set(fields['bugs_closed']['old']), old_bugs_norm)
        self.assertEqual(set(fields['bugs_closed']['new']), new_bugs_norm)
        self.assertEqual(set(fields['bugs_closed']['removed']), old_bugs_norm)
        self.assertEqual(set(fields['bugs_closed']['added']), new_bugs_norm)

    def test_draft_changes_with_custom_fields(self):
        """Testing ReviewRequestDraft.publish with custom fields propagating
        from draft to review request
        """
        class RichField(BaseTextAreaField):
            field_id = 'rich_field'

        class SpecialRichField(BaseTextAreaField):
            # Exercise special case field name 'text'
            field_id = 'text'

        class BasicField(BaseEditableField):
            field_id = 'basic_field'

        fieldset = get_review_request_fieldset('main')
        fieldset.add_field(RichField)
        fieldset.add_field(SpecialRichField)
        fieldset.add_field(BasicField)

        try:
            draft = self._get_draft()
            review_request = draft.review_request

            draft.description = 'New description'
            draft.extra_data['rich_field'] = '**Rich custom text**'
            draft.extra_data['rich_field_text_type'] = 'markdown'
            draft.extra_data['text'] = 'Nothing special'
            draft.extra_data['text_type'] = 'plain'
            draft.extra_data['basic_field'] = 'Basic text'

            draft.publish()

            self.assertNotIn('description_text_type',
                             review_request.extra_data)
            self.assertIn('rich_field', review_request.extra_data)
            self.assertIn('rich_field_text_type', review_request.extra_data)
            self.assertIn('text', review_request.extra_data)
            self.assertIn('text_type', review_request.extra_data)
            self.assertIn('basic_field', review_request.extra_data)
            self.assertNotIn('basic_field_text_type',
                             review_request.extra_data)

            self.assertEqual(review_request.description, draft.description)
            self.assertEqual(review_request.extra_data['rich_field'],
                             draft.extra_data['rich_field'])
            self.assertEqual(review_request.extra_data['rich_field_text_type'],
                             draft.extra_data['rich_field_text_type'])
            self.assertEqual(review_request.extra_data['text'],
                             draft.extra_data['text'])
            self.assertEqual(review_request.extra_data['text_type'],
                             draft.extra_data['text_type'])
            self.assertEqual(review_request.extra_data['basic_field'],
                             draft.extra_data['basic_field'])
        finally:
            fieldset.remove_field(RichField)
            fieldset.remove_field(SpecialRichField)
            fieldset.remove_field(BasicField)

    def _get_draft(self):
        """Convenience function for getting a new draft to work with."""
        review_request = self.create_review_request(publish=True)
        return ReviewRequestDraft.create(review_request)


class PostCommitTests(SpyAgency, TestCase):
    """Unit tests for post-commit support in ReviewRequestDraft."""

    fixtures = ['test_users', 'test_scmtools']

    def setUp(self):
        super(PostCommitTests, self).setUp()

        self.user = User.objects.create(username='testuser', password='')
        self.profile, is_new = Profile.objects.get_or_create(user=self.user)
        self.profile.save()

        self.testdata_dir = os.path.join(
            os.path.dirname(os.path.dirname(__file__)),
            '..', 'scmtools', 'testdata')

        self.repository = self.create_repository(tool_name='Test')

    def test_update_from_committed_change(self):
        """Testing ReviewRequestDraft.update_from_commit_id with committed
        change
        """
        commit_id = '4'

        def get_change(repository, commit_to_get):
            self.assertEqual(commit_id, commit_to_get)

            commit = Commit(message='This is my commit message\n\n'
                                    'With a summary line too.')
            diff_filename = os.path.join(self.testdata_dir, 'git_readme.diff')

            with open(diff_filename, 'r') as f:
                commit.diff = f.read()

            return commit

<<<<<<< HEAD
        def get_file_exists(repository, path, revision, base_commit_id=None,
                            request=None):
            return (path, revision) in [('/readme', 'd6613f5')]
=======
        self.spy_on(self.repository.get_change, call_fake=get_change)
        self.spy_on(self.repository.get_file_exists)
>>>>>>> fc8a7ecf

        review_request = ReviewRequest.objects.create(self.user,
                                                      self.repository)
        draft = ReviewRequestDraft.create(review_request)

        self.spy_on(draft.repository.get_change, call_fake=get_change)
        self.spy_on(draft.repository.get_file_exists,
                    call_fake=get_file_exists)

        draft.update_from_commit_id(commit_id)

        self.assertFalse(self.repository.get_file_exists.called)
        self.assertEqual(review_request.summary, '')
        self.assertEqual(review_request.description, '')
        self.assertEqual(draft.summary, 'This is my commit message')
        self.assertEqual(draft.description, 'With a summary line too.')

        self.assertEqual(review_request.diffset_history.diffsets.count(), 0)
        self.assertIsNotNone(draft.diffset)

        self.assertEqual(draft.diffset.files.count(), 1)

        filediff = draft.diffset.files.get()
        self.assertEqual(filediff.source_file, 'readme')
        self.assertEqual(filediff.source_revision, 'd6613f5')

    def test_update_from_committed_change_with_rich_text_reset(self):
        """Testing ReviewRequestDraft.update_from_commit_id resets rich text
        fields
        """
        def get_change(repository, commit_to_get):
            commit = Commit(
                message='* This is a summary\n\n* This is a description.')
            diff_filename = os.path.join(self.testdata_dir, 'git_readme.diff')

            with open(diff_filename, 'r') as f:
                commit.diff = f.read()

            return commit

<<<<<<< HEAD
        def get_file_exists(repository, path, revision, base_commit_id=None,
                            request=None):
            return (path, revision) in [('/readme', 'd6613f5')]
=======
        self.spy_on(self.repository.get_change, call_fake=get_change)
        self.spy_on(self.repository.get_file_exists)
>>>>>>> fc8a7ecf

        review_request = ReviewRequest.objects.create(self.user,
                                                      self.repository)
        draft = ReviewRequestDraft.create(review_request)

        self.spy_on(draft.repository.get_change, call_fake=get_change)
        self.spy_on(draft.repository.get_file_exists,
                    call_fake=get_file_exists)

        draft.description_rich_text = True
        draft.update_from_commit_id('4')

        self.assertFalse(self.repository.get_file_exists.called)
        self.assertEqual(draft.summary, '* This is a summary')
        self.assertEqual(draft.description, '* This is a description.')
        self.assertFalse(draft.description_rich_text)
        self.assertFalse(review_request.description_rich_text)

    def test_update_from_pending_change_with_rich_text_reset(self):
        """Testing ReviewRequestDraft.update_from_pending_change resets rich
        text fields
        """
        review_request = ReviewRequest.objects.create(self.user,
                                                      self.repository)
        draft = ReviewRequestDraft.create(review_request)

        draft.description_rich_text = True
        draft.testing_done_rich_text = True

        changeset = ChangeSet()
        changeset.changenum = 4
        changeset.summary = '* This is a summary'
        changeset.description = '* This is a description.'
        changeset.testing_done = '* This is some testing.'
        draft.update_from_pending_change(4, changeset)

        self.assertEqual(draft.summary, '* This is a summary')
        self.assertEqual(draft.description, '* This is a description.')
        self.assertFalse(draft.description_rich_text)
        self.assertEqual(draft.testing_done, '* This is some testing.')
        self.assertFalse(draft.testing_done_rich_text)

    def test_update_from_committed_change_without_repository_support(self):
        """Testing ReviewRequestDraft.update_from_commit_id without
        supports_post_commmit for repository
        """
        self.spy_on(self.repository.__class__.supports_post_commit.fget,
                    call_fake=lambda self: False)
        review_request = ReviewRequest.objects.create(self.user,
                                                      self.repository)
        draft = ReviewRequestDraft.create(review_request)

        with self.assertRaises(NotImplementedError):
            draft.update_from_commit_id('4')<|MERGE_RESOLUTION|>--- conflicted
+++ resolved
@@ -163,26 +163,16 @@
 
             return commit
 
-<<<<<<< HEAD
-        def get_file_exists(repository, path, revision, base_commit_id=None,
-                            request=None):
-            return (path, revision) in [('/readme', 'd6613f5')]
-=======
-        self.spy_on(self.repository.get_change, call_fake=get_change)
-        self.spy_on(self.repository.get_file_exists)
->>>>>>> fc8a7ecf
-
         review_request = ReviewRequest.objects.create(self.user,
                                                       self.repository)
         draft = ReviewRequestDraft.create(review_request)
 
         self.spy_on(draft.repository.get_change, call_fake=get_change)
-        self.spy_on(draft.repository.get_file_exists,
-                    call_fake=get_file_exists)
+        self.spy_on(draft.repository.get_file_exists)
 
         draft.update_from_commit_id(commit_id)
 
-        self.assertFalse(self.repository.get_file_exists.called)
+        self.assertFalse(draft.repository.get_file_exists.called)
         self.assertEqual(review_request.summary, '')
         self.assertEqual(review_request.description, '')
         self.assertEqual(draft.summary, 'This is my commit message')
@@ -211,27 +201,17 @@
 
             return commit
 
-<<<<<<< HEAD
-        def get_file_exists(repository, path, revision, base_commit_id=None,
-                            request=None):
-            return (path, revision) in [('/readme', 'd6613f5')]
-=======
-        self.spy_on(self.repository.get_change, call_fake=get_change)
-        self.spy_on(self.repository.get_file_exists)
->>>>>>> fc8a7ecf
-
         review_request = ReviewRequest.objects.create(self.user,
                                                       self.repository)
         draft = ReviewRequestDraft.create(review_request)
 
         self.spy_on(draft.repository.get_change, call_fake=get_change)
-        self.spy_on(draft.repository.get_file_exists,
-                    call_fake=get_file_exists)
+        self.spy_on(draft.repository.get_file_exists)
 
         draft.description_rich_text = True
         draft.update_from_commit_id('4')
 
-        self.assertFalse(self.repository.get_file_exists.called)
+        self.assertFalse(draft.repository.get_file_exists.called)
         self.assertEqual(draft.summary, '* This is a summary')
         self.assertEqual(draft.description, '* This is a description.')
         self.assertFalse(draft.description_rich_text)
