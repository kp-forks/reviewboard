--- conflicted
+++ resolved
@@ -51,8 +51,6 @@
 }
 
 
-<<<<<<< HEAD
-=======
 #: A list of HTML tags considered to be safe in Markdown-generated output.
 #:
 #: Anything not in this list will be escaped when sanitizing the resulting
@@ -114,37 +112,6 @@
 }
 
 
-def markdown_escape(text):
-    """Escapes text for use in Markdown.
-
-    This will escape the provided text so that none of the characters will
-    be rendered specially by Markdown.
-
-    This is deprecated. Please use djblets.markdown.markdown_escape instead.
-    """
-    warnings.warn('reviewboard.reviews.markdown_utils.markdown_escape is '
-                  'deprecated. Please use djblets.markdown.markdown_escape.',
-                  RemovedInReviewBoard40Warning)
-
-    return djblets_markdown.markdown_escape(text)
-
-
-def markdown_unescape(escaped_text):
-    """Unescapes Markdown-escaped text.
-
-    This will unescape the provided Markdown-formatted text so that any
-    escaped characters will be unescaped.
-
-    This is deprecated. Please use djblets.markdown.markdown_unescape instead.
-    """
-    warnings.warn('reviewboard.reviews.markdown_utils.markdown_unescape is '
-                  'deprecated. Please use djblets.markdown.markdown_unescape.',
-                  RemovedInReviewBoard40Warning)
-
-    return djblets_markdown.markdown_unescape(escaped_text)
-
-
->>>>>>> 490a4b90
 def markdown_escape_field(obj, field_name):
     """Escapes Markdown text in a model or dictionary's field.
 
