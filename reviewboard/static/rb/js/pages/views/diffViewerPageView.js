/*
 * Manages the diff viewer page.
 *
 * This provides functionality for the diff viewer page for managing the
 * loading and display of diffs, and all navigation around the diffs.
 */
RB.DiffViewerPageView = RB.ReviewablePageView.extend({
    SCROLL_BACKWARD: -1,
    SCROLL_FORWARD: 1,

    ANCHOR_COMMENT: 1,
    ANCHOR_FILE: 2,
    ANCHOR_CHUNK: 4,

    DIFF_SCROLLDOWN_AMOUNT: 15,

    keyBindings: {
        'aAKP<m': '_selectPreviousFile',
        'fFJN>': '_selectNextFile',
        'sSkp,': '_selectPreviousDiff',
        'dDjn.': '_selectNextDiff',
        '[x': '_selectPreviousComment',
        ']c': '_selectNextComment',
        '\x0d': '_recenterSelected',
        'rR': '_createComment'
    },

    events: _.extend({
        'click .toggle-whitespace-only-chunks': '_toggleWhitespaceOnlyChunks',
        'click .toggle-show-whitespace': '_toggleShowExtraWhitespace'
    }, RB.ReviewablePageView.prototype.events),

    /*
     * Parse a query string into a JavaScript object.
     */
    _parseQueryString: function(queryString) {
        var keyValuePairs = {};

        if (queryString !== null && queryString !== undefined) {
            _.each(queryString.split('&'), function (keyValuePair) {
                var parts = keyValuePair.split('=', 2),
                    key = parts[0],
                    value = parts[1];

                if (value !== undefined) {
                    value = decodeURIComponent(value);
                }

                keyValuePairs[key] = value;
            });
        }

        return keyValuePairs;
    },

    /*
     * Initializes the diff viewer page.
     */
    initialize: function() {
        var revisionInfo = this.model.get('revision'),
            curRevision = revisionInfo.get('revision'),
            curInterdiffRevision = revisionInfo.get('interdiffRevision'),
            url = document.location.toString(),
            hash = document.location.hash || '',
            search = document.location.search || '',
            revisionRange;

        _super(this).initialize.call(this);

        this._selectedAnchorIndex = -1;
        this._$anchors = $();
        this._$controls = null;
        this._diffReviewableViews = [];
        this._diffCommitIndexView = null;
        this._diffFileIndexView = null;
        this._highlightedChunk = null;

        this.listenTo(this.model.get('files'), 'update', this._setFiles);

        /* Check to see if there's an anchor we need to scroll to. */
        this._startAtAnchorName = (url.match('#') ? url.split('#')[1] : null);

        this.router = new Backbone.Router({
            routes: {
                ':revision/(?:query)': 'revision'
            }
        });

        this.listenTo(this.router, 'route:revision',
            function(revision, query) {
                var queryArgs,
                    revisionParts,
                    baseRevision,
                    tipRevision,
                    baseCommit,
                    tipCommit,
                    page;

                queryArgs = this._parseQueryString(query);

                baseCommit = queryArgs['base-commit-id'];
                tipCommit = queryArgs['tip-commit-id'];
                page = queryArgs['page'];

                if (page === undefined) {
                    page = 1;
                } else {
                    page = parseInt(page, 10);
                }

                if (revision.indexOf('-') === -1) {
                    baseRevision = 0;
                    tipRevision = parseInt(revision, 10);
                } else {
                    revisionParts = revision.split('-', 2);

                    baseRevision = parseInt(revisionParts[0], 10);
                    tipRevision = parseInt(revisionParts[1], 10);
                }

                this._loadRevision(baseRevision, tipRevision, baseCommit,
                    tipCommit, page);
            });

        /*
         * Begin managing the URL history for the page, so that we can
         * switch revisions and handle pagination while keeping the history
         * clean and the URLs representative of the current state.
         *
         * Note that Backbone will attempt to convert the hash to part of
         * the page URL, stripping away the "#". This will result in a
         * URL pointing to an incorrect, possible non-existent diff revision.
         *
         * We work around that by saving the values for the hash and query
         * string (up above), and by later replacing the current URL with a
         * new one that, amongst other things, contains the hash present
         * when the page was loaded.
         */
        Backbone.history.start({
            pushState: true,
            hashChange: false,
            root: this.options.reviewRequestData.reviewURL + 'diff/',
            silent: true
        });

        /*
         * Navigating here accomplishes two things:
         *
         * 1. The user may have viewed diff/, and not diff/<revision>/, but
         *    we want to always show the revision in the URL. This ensures
         *    we have a URL equivalent to the one we get when clicking
         *    a revision in the slider.
         *
         * 2. We want to add back any hash and query string that was
         *    stripped away.
         *
         * We won't be invoking any routes or storing new history. The back
         * button will correctly bring the user to the previous page.
         */
        revisionRange = curRevision;

        if (curInterdiffRevision) {
            revisionRange += '-' + curInterdiffRevision;
        }

        this.router.navigate(revisionRange + '/' + search + hash, {
            replace: true,
            trigger: false
        });
    },

    /*
     * Removes the view from the page.
     */
    remove: function() {
        _super(this).remove.call(this);

        this._diffFileIndexView.remove();
    },

    /*
     * Renders the page and begins loading all diffs.
     */
    render: function() {
<<<<<<< HEAD
        var numDiffs = this.model.get('numDiffs'),
            revisionModel = this.model.get('revision'),
            url = document.location.toString(),
            queryArgs = this._parseQueryString(url.split('?', 2)[1]),
            baseCommitID = queryArgs['base-commit-id'],
            tipCommitID = queryArgs['tip-commit-id'];
=======
        var $reviewRequest,
            numDiffs = this.model.get('numDiffs'),
            revisionModel = this.model.get('revision'),
            $diffs = $('#diffs');
>>>>>>> aa4ac3c1

        _super(this).render.call(this);

        this._$controls = $('#view_controls');

        this._diffCommitIndexView = new RB.DiffCommitIndexView({
            el: $('#diff_commit_index'),
            collection: this.model.get('diffCommits'),
            baseCommitID: baseCommitID,
            tipCommitID: tipCommitID
        });
        this._diffCommitIndexView.render({update: false});
        this.listenTo(this._diffCommitIndexView, 'diffCommitsChanged',
                      this._handleDiffCommitChanged);

        this._diffFileIndexView = new RB.DiffFileIndexView({
            el: $('#diff_index'),
            collection: this.model.get('files')
        });
        this._diffFileIndexView.render();

        this.listenTo(this._diffFileIndexView, 'anchorClicked',
                      this.selectAnchorByName);

        this._diffRevisionLabelView = new RB.DiffRevisionLabelView({
            el: $('#diff_revision_label'),
            model: revisionModel
        });
        this._diffRevisionLabelView.render();

        this.listenTo(this._diffRevisionLabelView, 'revisionSelected',
                      this._onRevisionSelected);

        if (numDiffs > 1) {
            this._diffRevisionSelectorView = new RB.DiffRevisionSelectorView({
                el: $('#diff_revision_selector'),
                model: revisionModel,
                numDiffs: numDiffs
            });
            this._diffRevisionSelectorView.render();

            this.listenTo(this._diffRevisionSelectorView, 'revisionSelected',
                          this._onRevisionSelected);
        }

        this._commentsHintModel = this.options.commentsHint;
        this._commentsHintView = new RB.DiffCommentsHintView({
            el: $('#diff_comments_hint'),
            model: this.model.get('commentsHint')
        });
        this._commentsHintView.render();
        this.listenTo(this._commentsHintView, 'revisionSelected',
                      this._onRevisionSelected);

        this._paginationView1 = new RB.PaginationView({
            el: $('#pagination1'),
            model: this.model.get('pagination')
        });
        this._paginationView1.render();
        this.listenTo(this._paginationView1, 'pageSelected',
                      _.partial(this._onPageSelected, false));

        this._paginationView2 = new RB.PaginationView({
            el: $('#pagination2'),
            model: this.model.get('pagination')
        });
        this._paginationView2.render();
        this.listenTo(this._paginationView2, 'pageSelected',
                      _.partial(this._onPageSelected, true));

        $diffs.bindClass(RB.UserSession.instance,
                         'diffsShowExtraWhitespace', 'ewhl');

        this._setFiles();

        this._chunkHighlighter = new RB.ChunkHighlighterView();
        this._chunkHighlighter.render().$el.prependTo($diffs);

        $('#diff-details').removeClass('loading');

        return this;
    },

    _fileEntryTemplate: _.template([
        '<div class="diff-container">',
        ' <div class="diff-box">',
        '  <table class="sidebyside loading <% if (newfile) { %>newfile<% } %>"',
        '         id="file_container_<%- id %>">',
        '   <thead>',
        '    <tr class="filename-row">',
        '     <th><%- depotFilename %></th>',
        '    </tr>',
        '   </thead>',
        '   <tbody>',
        '    <tr><td><span class="fa fa-spinner fa-pulse"></span></td></tr>',
        '   </tbody>',
        '  </table>',
        ' </div>',
        '</div>'
    ].join('')),

    /* Template for code line link anchor */
    anchorTemplate: _.template(
    '<a name="<%- anchorName %>" class="highlight-anchor"></a>'),

    /*
     * Set the displayed files.
     *
     * This will replace the displayed files with a set of pending entries,
     * queue loads for each file, and start the queue.
     */
    _setFiles: function() {
        var files = this.model.get('files'),
            $diffs = $('#diffs').empty();

        this._highlightedChunk = null;

        files.each(function(file) {
            var filediff = file.get('filediff'),
                interfilediff = file.get('interfilediff'),
                interdiffRevision = null;

            $diffs.append(this._fileEntryTemplate(file.attributes));

            if (interfilediff) {
                interdiffRevision = interfilediff.revision;
            } else if (file.get('forceInterdiff')) {
                interdiffRevision = file.get('forceInterdiffRevision');
            }

            this.queueLoadDiff(filediff.id,
                               filediff.revision,
                               interfilediff ? interfilediff.id : null,
                               interdiffRevision,
                               file.get('index'),
                               file.get('commentCounts'));
        }, this);

        $.funcQueue('diff_files').start();
    },

    /*
     * Queues loading of a diff.
     *
     * When the diff is loaded, it will be placed into the appropriate location
     * in the diff viewer. The anchors on the page will be rebuilt. This will
     * then trigger the loading of the next file.
     */
    queueLoadDiff: function(fileDiffID, fileDiffRevision,
                            interFileDiffID, interdiffRevision,
                            fileIndex, serializedCommentBlocks) {
        var hasCommits = this._diffCommitIndexView.collection.size() > 0,
            diffReviewable = new RB.DiffReviewable({
                reviewRequest: this.reviewRequest,
                fileIndex: fileIndex,
                fileDiffID: fileDiffID,
                interFileDiffID: interFileDiffID,
                revision: fileDiffRevision,
                interdiffRevision: interdiffRevision,
                serializedCommentBlocks: serializedCommentBlocks
            }),
            cumulativeDiff = false,
            baseCommitID = null,
            commitRange;

        if (hasCommits) {
            commitRange = this._diffCommitIndexView.getSelectedRange();

            if (commitRange.base !== undefined) {

                cumulativeDiff = this._diffCommitIndexView.getDistance(
                    commitRange.base, commitRange.tip) !== 1;

                if (cumulativeDiff && commitRange.base !== null) {
                    baseCommitID = commitRange.base.get('commitID');
                }
            } else {
                cumulativeDiff = this
                    ._diffCommitIndexView
                    .collection
                    .models
                    .indexOf(commitRange.tip) !== 0;
            }
        }

        $.funcQueue('diff_files').add(function() {
            if ($('#file' + fileDiffID).length === 1) {
                /*
                 * We already have this one. This is probably a pre-loaded file.
                 */
                this._renderFileDiff(diffReviewable, cumulativeDiff,
                                     baseCommitID);
            } else {
                diffReviewable.getRenderedDiff({
                    complete: function(xhr) {
                        $('#file_container_' + fileDiffID)
                            .replaceWith(xhr.responseText);
                        this._renderFileDiff(diffReviewable, cumulativeDiff,
                                             baseCommitID);
                    }
                }, this);
            }
        }, this);
    },

    /*
     * Sets up a diff as DiffReviewableView and renders it.
     *
     * This will set up a DiffReviewableView for the given diffReviewable.
     * The anchors from this diff render will be stored for navigation.
     *
     * Once rendered and set up, the next diff in the load queue will be
     * pulled from the server.
     */
    _renderFileDiff: function(diffReviewable, cumulativeDiff, baseCommitID) {
        var elementName = 'file' + diffReviewable.get('fileDiffID'),
            $el = $('#' + elementName),
            diffReviewableView,
            $anchor,
            urlSplit;

        if ($el.length === 0) {
            /*
             * The user changed revsions before the file finished loading, and
             * the target element no longer exists. Just return.
             */
            $.funcQueue('diff_files').next();
            return;
        }

        diffReviewableView = new RB.DiffReviewableView({
            el: $el,
            model: diffReviewable,
            extraCommentBlockOptions: {
                cumulativeDiff: cumulativeDiff,
                baseCommitID: baseCommitID
            }
        });

        this._diffFileIndexView.addDiff(this._diffReviewableViews.length,
                                        diffReviewableView);

        this._diffReviewableViews.push(diffReviewableView);
        diffReviewableView.render();

        this.listenTo(diffReviewableView, 'fileClicked', function() {
            this.selectAnchorByName(diffReviewable.get('fileIndex'));
        });

        this.listenTo(diffReviewableView, 'chunkClicked', function(name) {
            this.selectAnchorByName(name, false);
        });

        this.listenTo(diffReviewableView, 'moveFlagClicked', function(line) {
            this.selectAnchor(this.$('a[target=' + line + ']'));
        });

        /* We must rebuild this every time. */
        this._updateAnchors(diffReviewableView.$el);

        this.listenTo(diffReviewableView, 'chunkExpansionChanged', function() {
            /* The selection rectangle may not update -- bug #1353. */
            this._highlightAnchor($(this._$anchors[this._selectedAnchorIndex]));
        });

        if (this._startAtAnchorName) {
            /* See if we've loaded the anchor the user wants to start at. */
            $anchor = $('a[name="' + this._startAtAnchorName + '"]');

            /*
             * Some anchors are added by the template (such as those at
             * comment locations), but not all are. If the anchor isn't found,
             * but the URL hash is indicating that we want to start at a
             * location within this file, add the anchor.
             * */
            urlSplit = this._startAtAnchorName.split(',');
            if ($anchor.length === 0 &&
                urlSplit.length === 2 &&
                elementName === urlSplit[0]) {
                $anchor = $(this.anchorTemplate({
                    anchorName: this._startAtAnchorName
                }));

                diffReviewableView.$el
                    .find("tr[line='" + urlSplit[1] + "']")
                        .addClass('highlight-anchor')
                        .append($anchor);
            }

            if ($anchor.length !== 0) {
                this.selectAnchor($anchor);
                this._startAtAnchorName = null;
            }
        }

        $.funcQueue('diff_files').next();
    },

    /*
     * Selects the anchor at a specified location.
     *
     * By default, this will scroll the page to position the anchor near
     * the top of the view.
     */
    selectAnchor: function($anchor, scroll) {
        var scrollAmount,
            i,
            url;

        if (!$anchor || $anchor.length === 0 ||
            $anchor.parent().is(':hidden')) {
            return false;
        }

        if (scroll !== false) {
            url = [
                this._getCurrentURL(),
                location.search,
                '#',
                $anchor.attr('name')
            ].join('');

            this.router.navigate(url, {
                replace: true,
                trigger: false
            });

            scrollAmount = this.DIFF_SCROLLDOWN_AMOUNT;

            if (RB.DraftReviewBannerView.instance) {
                scrollAmount += RB.DraftReviewBannerView.instance.getHeight();
            }

            $(window).scrollTop($anchor.offset().top - scrollAmount);
        }

        this._highlightAnchor($anchor);

        for (i = 0; i < this._$anchors.length; i++) {
            if (this._$anchors[i] === $anchor[0]) {
                this._selectedAnchorIndex = i;
                break;
            }
        }

        return true;
    },

    /*
     * Selects an anchor by name.
     */
    selectAnchorByName: function(name, scroll) {
        return this.selectAnchor($('a[name="' + name + '"]'), scroll);
    },

    /*
     * Highlights a chunk bound to an anchor element.
     */
    _highlightAnchor: function($anchor) {
        this._highlightedChunk = $anchor.parents('tbody:first, thead:first');
        this._chunkHighlighter.highlight(
            $anchor.parents('tbody:first, thead:first'));
    },

    /*
     * Updates the list of known anchors based on named anchors in the
     * specified table. This is called after every part of the diff that we
     * loaded.
     *
     * If no anchor is selected, we'll try to select the first one.
     */
    _updateAnchors: function($table) {
        this._$anchors = this._$anchors.add($table.find('a[name]'));

        /* Skip over the change index to the first item. */
        if (this._selectedAnchorIndex === -1 && this._$anchors.length > 0) {
            this._selectedAnchorIndex = 0;
            this._highlightAnchor($(this._$anchors[this._selectedAnchorIndex]));
        }
    },

    /*
     * Returns the next navigatable anchor in the specified direction of
     * the given types.
     *
     * This will take a direction to search, starting at the currently
     * selected anchor. The next anchor matching one of the types in the
     * anchorTypes bitmask will be returned. If no anchor is found,
     * null will be returned.
     */
    _getNextAnchor: function(dir, anchorTypes) {
        var $anchor,
            i;

        for (i = this._selectedAnchorIndex + dir;
             i >= 0 && i < this._$anchors.length;
             i += dir) {
            $anchor = $(this._$anchors[i]);

            if ($anchor.parents('tr').hasClass('dimmed')) {
                continue;
            }

            if (((anchorTypes & this.ANCHOR_COMMENT) &&
                 $anchor.hasClass('commentflag-anchor')) ||
                ((anchorTypes & this.ANCHOR_FILE) &&
                 $anchor.hasClass('file-anchor')) ||
                ((anchorTypes & this.ANCHOR_CHUNK) &&
                 $anchor.hasClass('chunk-anchor'))) {
                return $anchor;
            }
        }

        return null;
    },

    /*
     * Selects the previous file's header on the page.
     */
    _selectPreviousFile: function() {
        this.selectAnchor(this._getNextAnchor(this.SCROLL_BACKWARD,
                                              this.ANCHOR_FILE));
    },

    /*
     * Selects the next file's header on the page.
     */
    _selectNextFile: function() {
        this.selectAnchor(this._getNextAnchor(this.SCROLL_FORWARD,
                                              this.ANCHOR_FILE));
    },

    /*
     * Selects the previous diff chunk on the page.
     */
    _selectPreviousDiff: function() {
        this.selectAnchor(
            this._getNextAnchor(this.SCROLL_BACKWARD,
                                this.ANCHOR_CHUNK | this.ANCHOR_FILE));
    },

    /*
     * Selects the next diff chunk on the page.
     */
    _selectNextDiff: function() {
        this.selectAnchor(
            this._getNextAnchor(this.SCROLL_FORWARD,
                                this.ANCHOR_CHUNK | this.ANCHOR_FILE));
    },

    /*
     * Selects the previous comment on the page.
     */
    _selectPreviousComment: function() {
        this.selectAnchor(
            this._getNextAnchor(this.SCROLL_BACKWARD, this.ANCHOR_COMMENT));
    },

    /*
     * Selects the next comment on the page.
     */
    _selectNextComment: function() {
        this.selectAnchor(
            this._getNextAnchor(this.SCROLL_FORWARD, this.ANCHOR_COMMENT));
    },

    /*
     * Re-centers the currently selected area on the page.
     */
    _recenterSelected: function() {
        this.selectAnchor($(this._$anchors[this._selectedAnchorIndex]));
    },

   /*
    * Creates a comment for a chunk of a diff
    */
    _createComment: function() {
        var chunkID = this._highlightedChunk[0].id,
            chunkElement = document.getElementById(chunkID),
            lineElements,
            beginLineNum,
            beginNode,
            endLineNum,
            endNode;

        if (chunkElement) {
            lineElements = chunkElement.getElementsByTagName('tr');
            beginLineNum = lineElements[0].getAttribute("line");
            beginNode = lineElements[0].cells[2];
            endLineNum = lineElements[lineElements.length-1]
                .getAttribute("line");
            endNode = lineElements[lineElements.length-1].cells[2];

            _.each(this._diffReviewableViews, function(diffReviewableView) {
                if ($.contains(diffReviewableView.el, beginNode)){
                    diffReviewableView.createComment(beginLineNum, endLineNum,
                                                     beginNode, endNode);
                }
            });
        }
    },

    /*
     * Toggles the display of diff chunks that only contain whitespace changes.
     */
    _toggleWhitespaceOnlyChunks: function() {
        _.each(this._diffReviewableViews, function(diffReviewableView) {
            diffReviewableView.toggleWhitespaceOnlyChunks();
        });

        this._$controls.find('.ws').toggle();

        return false;
    },

    /*
     * Toggles the display of extra whitespace highlights on diffs.
     *
     * A cookie will be set to the new whitespace display setting, so that
     * the new option will be the default when viewing diffs.
     */
    _toggleShowExtraWhitespace: function() {
        this._$controls.find('.ew').toggle();
        RB.UserSession.instance.toggleAttr('diffsShowExtraWhitespace');

        return false;
    },

    /*
     * Callback for when a new revision is selected.
     *
     * This supports both single revisions and interdiffs. If `base` is 0, a
     * single revision is selected. If not, the interdiff between `base` and
     * `tip` will be shown.
     *
     * This will always implicitly navigate to page 1 of any paginated diffs.
     */
    _onRevisionSelected: function(revisions) {
        var base = revisions[0],
            tip = revisions[1];

        if (base === 0) {
            this.router.navigate(tip + '/', {trigger: true});
        } else {
            this.router.navigate(base + '-' + tip + '/', {trigger: true});
        }
    },

    /*
     * Get the current URL.
     *
     * This will compute and return the current page's URL (relative to the
     * router root), not including query parameters or hash locations.
     */
    _getCurrentURL: function() {
        var revision = this.model.get('revision'),
            url = revision.get('revision');

        if (revision.get('interdiffRevision') !== null) {
            url += '-' + revision.get('interdiffRevision');
        }

        return url;
    },

    /*
     * Callback for when a new page is selected.
     *
     * Navigates to the same revision with a different page number.
     */
    _onPageSelected: function(scroll, page) {
        var url = this._getCurrentURL();

        if (scroll) {
            this.selectAnchorByName('index_header', true);
        }

        url += '/?page=' + page;
        this.router.navigate(url, {trigger: true});
    },

    /*
     * Load a given revision.
     *
     * This supports both single revisions and interdiffs. If `base` is 0, a
     * single revision is selected. If not, the interdiff between `base` and
     * `tip` will be shown.
     */
    _loadRevision: function(base, tip, baseCommit, tipCommit, page) {
        var reviewRequestURL = _.result(this.reviewRequest, 'url'),
            contextURL = reviewRequestURL + 'diff-context/',
            $downloadLink = $('#download-diff');

        if (base === 0) {
            contextURL += '?revision=' + tip;

            // We do not support interdiffs with inter-commit diffs.
            if (baseCommit !== undefined || tipCommit !== undefined) {
                $downloadLink.hide();

                if (baseCommit !== undefined) {
                    contextURL += '&base-commit-id=' + baseCommit;
                }

                if (tipCommit !== undefined) {
                    contextURL += '&tip-commit-id=' + tipCommit;
                }
            } else {
                $downloadLink.show();
            }
        } else {
            contextURL += '?revision=' + base + '&interdiff-revision=' + tip;
            $downloadLink.hide();
        }

        if (page !== 1) {
            contextURL += '&page=' + page;
        }

        $.ajax(contextURL).done(_.bind(function(rsp) {
            _.each(this._diffReviewableViews, function(diffReviewableView) {
                diffReviewableView.remove();
            });
            this._diffReviewableViews = [];

            this.model.set(this.model.parse(rsp.diff_context));
        }, this));
    },

    /*
     * Handle the selection of a different diff commit range.
     */
    _handleDiffCommitChanged: function(commits) {
        var location = '1';

        /*
         * If there is no revision selector, then the current revision must be
         * 1.
         */
        if (this._diffRevisionSelectorView !== undefined) {
            location = this._diffRevisionSelectorView.model.get('revision');
        }

        location += '/?tip-commit-id' + commits.tip.get('commitID');

        if (commits.base !== null) {
            location += '?base-commit-id=' +  commits.base.get('commitID');
        }

        this.router.navigate(location, {trigger: true});
    }
});
_.extend(RB.DiffViewerPageView.prototype, RB.KeyBindingsMixin);<|MERGE_RESOLUTION|>--- conflicted
+++ resolved
@@ -182,19 +182,13 @@
      * Renders the page and begins loading all diffs.
      */
     render: function() {
-<<<<<<< HEAD
         var numDiffs = this.model.get('numDiffs'),
             revisionModel = this.model.get('revision'),
+            $diffs = $('#diffs'),
             url = document.location.toString(),
             queryArgs = this._parseQueryString(url.split('?', 2)[1]),
             baseCommitID = queryArgs['base-commit-id'],
             tipCommitID = queryArgs['tip-commit-id'];
-=======
-        var $reviewRequest,
-            numDiffs = this.model.get('numDiffs'),
-            revisionModel = this.model.get('revision'),
-            $diffs = $('#diffs');
->>>>>>> aa4ac3c1
 
         _super(this).render.call(this);
 
