--- conflicted
+++ resolved
@@ -6,48 +6,6 @@
  * subclassed by more specific implementations.
  */
 RB.BaseComment = RB.BaseResource.extend({
-<<<<<<< HEAD
-    defaults: _.defaults({
-        /*
-         * The text format type to request for text in all responses.
-         */
-        forceTextType: null,
-
-        /*
-         * A string containing a comma-separated list of text types to include
-         * in the payload.
-         */
-        includeTextTypes: null,
-
-        /* Whether or not an issue is opened. */
-        issueOpened: null,
-
-        /*
-         * The current state of the issue.
-         *
-         * This must be one of STATE_DROPPED, STATE_OPEN, or STATE_RESOLVED.
-         */
-        issueStatus: null,
-
-        /*
-         * Markdown-formatted text fields, if the caller fetches or posts with
-         * include-text-types=raw.
-         */
-        markdownTextFields: {},
-
-        /*
-         * Raw text fields, if the caller fetches or posts with
-         * include-text-types=raw.
-         */
-        rawTextFields: {},
-
-        /* Whether the comment is saved in rich-text (Markdown) format. */
-        richText: null,
-
-        /* The text entered for the comment. */
-        text: ''
-    }, RB.BaseResource.prototype.defaults),
-=======
     defaults: function() {
         return _.defaults({
             /*
@@ -73,6 +31,12 @@
             issueStatus: null,
 
             /*
+             * Markdown-formatted text fields, if the caller fetches or posts
+             * with include-text-types=raw.
+             */
+            markdownTextFields: {},
+            
+            /*
              * Raw text fields, if the caller fetches or posts with
              * include-text-types=raw.
              */
@@ -85,7 +49,6 @@
             text: ''
         }, RB.BaseResource.prototype.defaults());
     },
->>>>>>> e73dc194
 
     extraQueryArgs: {
         'force-text-type': 'html',
