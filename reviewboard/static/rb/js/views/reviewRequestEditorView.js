--- conflicted
+++ resolved
@@ -396,14 +396,9 @@
     initialize: function() {
         var $issueSummary = $('#issue-summary');
 
-<<<<<<< HEAD
         _.bindAll(this, '_checkResizeLayout', '_onCloseDiscardedClicked',
                   '_onCloseSubmittedClicked', '_onDeleteReviewRequestClicked',
                   '_onUpdateDiffClicked');
-        this._scheduleResizeLayout = _.throttle(this._checkResizeLayout, 100);
-=======
-        _.bindAll(this, '_checkResizeLayout');
->>>>>>> 5cb1681a
 
         this._fieldEditors = {};
         this._hasFields = (this.$('.editable').length > 0);
