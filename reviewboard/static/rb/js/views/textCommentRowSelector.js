(function() {


/*
 * Provides multi-line commenting capabilities for a diff.
 *
 * This tacks on commenting capabilities onto a DiffReviewableView's
 * element. It listens for mouse events that begin/end the creation of
 * a new comment.
 */
RB.TextCommentRowSelector = Backbone.View.extend({
    ghostCommentFlagTemplate: _.template([
        '<span class="commentflag ghost-commentflag">',
        ' <span class="commentflag-shadow"></span>',
        ' <span class="commentflag-inner"></span>',
        '</span>'
    ].join('')),

    events: {
        'copy': '_onCopy',
        'mousedown': '_onMouseDown',
        'mouseup': '_onMouseUp',
        'mouseover': '_onMouseOver',
        'mouseout': '_onMouseOut',
        'touchstart': '_onTouchStart',
        'touchend': '_onTouchEnd',
        'touchmove': '_onTouchMove',
        'touchcancel': '_onTouchCancel'
    },

    /*
     * Initializes the commenting selector.
     */
    initialize: function() {
        this._$begin = null;
        this._$end = null;
        this._beginLineNum = 0;
        this._endLineNum = 0;
        this._lastSeenIndex = 0;
        this._selectionClass = null;

        /*
         * Support setting the clipboard only if we have the necessary
         * functions. This may still be turned off later if we can't
         * actually set the data.
         */
        this._supportsSetClipboard = (
            window.getSelection !== undefined &&
            window.Range !== undefined &&
            window.Range.prototype.cloneContents !== undefined);

        this._newlineChar = null;

        this._$ghostCommentFlag = null;
        this._$ghostCommentFlagCell = null;
    },

    /*
     * Removes the selector.
     */
    remove: function() {
        Backbone.View.prototype.remove.call(this);

        this._$ghostCommentFlag.remove();
    },

    /*
     * Renders the selector.
     */
    render: function() {
        this._$ghostCommentFlag = $(this.ghostCommentFlagTemplate())
            .on({
                mousedown: _.bind(this._onMouseDown, this),
                mouseup: _.bind(this._onMouseUp, this),
                mouseover: _.bind(this._onMouseOver, this),
                mouseout: _.bind(this._onMouseOut, this)
            })
            .hide()
            .appendTo('body');

        return this;
    },

   /*
    * Creates a comment for a chunk of a diff.
    */
    createComment: function(beginLineNum, endLineNum, beginNode, endNode) {
        this._beginLineNum = beginLineNum;
        this._endLineNum = endLineNum;
        this._$begin = this._getActualLineNumCell($(beginNode)).parent();
        this._$end = this._getActualLineNumCell($(endNode)).parent();

        if (this._isLineNumCell(endNode)) {
            this._end(this._getActualLineNumCell($(endNode)).parent());
        }

        this._reset();
    },

    /*
     * Return the beginning and end rows for a given line number range.
     *
     * If the first line number corresponds to a valid row within the table,
     * an array will be returned containing the DOM elements for the
     * two rows matching the two line numbers. If the second line number
     * could not be found, its entry in the array will be null.
     *
     * If the first line number could not be found, null is returned instead
     * of an array.
     *
     * A minimum rowIndex can be provided in order to constrain the search.
     * No rows prior to that minimum rowIndex will be searched.
     */
    getRowsForRange: function(beginLineNum, endLineNum, minRowIndex) {
        var beginRowEl = this.findLineNumRow(beginLineNum, minRowIndex),
            endRowEl,
            rowIndex;

        if (beginRowEl) {
            rowIndex = beginRowEl.rowIndex;

            endRowEl = (endLineNum === beginLineNum
                        ? beginRowEl
                        : this.findLineNumRow(
                            endLineNum,
                            rowIndex,
                            rowIndex + endLineNum - beginLineNum));

            return [beginRowEl, endRowEl];
        } else {
            return null;
        }
    },

    /*
     * Finds the row in a table matching the specified line number.
     *
     * This will perform a binary search of the lines trying to find
     * the matching line number. It will then return the row element,
     * if found.
     */
    findLineNumRow: function(lineNum, startRow, endRow) {
        var row = null,
            table = this.el,
            rowOffset = 1, // Get past the headers.
            guessRowNum,
            guessRow,
            oldHigh,
            oldLow,
            high,
            low,
            value,
            found,
            i,
            j;

        if (table.rows.length - rowOffset > lineNum) {
            row = table.rows[rowOffset + lineNum];

            // Account for the "x lines hidden" row.
            if (row && this.getLineNum(row) === lineNum) {
                return row;
            }
        }

        if (startRow) {
            // startRow already includes the offset, so we need to remove it.
            startRow -= rowOffset;
        }

        low = startRow || 0;
        high = Math.min(endRow || table.rows.length, table.rows.length);

        if (endRow !== undefined && endRow < table.rows.length) {
            // See if we got lucky and found it in the last row.
            if (this.getLineNum(table.rows[endRow]) === lineNum) {
                return table.rows[endRow];
            }
        } else if (row) {
            /*
             * We collapsed the rows (unless someone mucked with the DB),
             * so the desired row is less than the row number retrieved.
             */
            high = Math.min(high, rowOffset + lineNum);
        }

        // Binary search for this cell.
        for (i = Math.round((low + high) / 2); low < high - 1;) {
            row = table.rows[rowOffset + i];

            if (!row) {
                // This should not happen, unless we miscomputed high.
                high--;

                /*
                 * This won't do much if low + high is odd, but we'll catch
                 * up on the next iteration.
                 */
                i = Math.round((low + high) / 2);
                continue;
            }

            value = this.getLineNum(row);

            if (!value) {
                /*
                 * Bad luck, let's look around.
                 *
                 * We'd expect to find a value on the first try, but the
                 * following makes sure we explore all rows.
                 */
                found = false;

                for (j = 1; j <= (high - low) / 2; j++) {
                    row = table.rows[rowOffset + i + j];

                    if (row && this.getLineNum(row)) {
                        i = i + j;
                        found = true;
                        break;
                    } else {
                        row = table.rows[rowOffset + i - j];

                        if (row && this.getLineNum(row)) {
                            i = i - j;
                            found = true;
                            break;
                        }
                    }
                }

                if (found) {
                    value = this.getLineNum(row);
                } else {
                    return null;
                }
            }

            // See if we can use simple math to find the row quickly.
            guessRowNum = lineNum - value + rowOffset + i;

            if (guessRowNum >= 0 && guessRowNum < table.rows.length) {
                guessRow = table.rows[guessRowNum];

                if (guessRow && this.getLineNum(guessRow) === lineNum) {
                    // We found it using maths!
                    return guessRow;
                }
            }

            oldHigh = high;
            oldLow = low;

            if (value > lineNum) {
                high = i;
            } else if (value < lineNum) {
                low = i;
            } else {
                return row;
            }

            /*
             * Make sure we don't get stuck in an infinite loop. This can happen
             * when a comment is placed in a line that isn't being shown.
             */
            if (oldHigh === high && oldLow === low) {
                break;
            }

            i = Math.round((low + high) / 2);
        }

        // Well.. damn. Ignore this then.
        return null;
    },

    /*
     * Begins the selection of line numbers.
     */
    _begin: function($row) {
        var lineNum = this.getLineNum($row[0]);

        this._$begin = $row;
        this._$end = $row;
        this._beginLineNum = lineNum;
        this._endLineNum = lineNum;
        this._lastSeenIndex = $row[0].rowIndex;

        $row.addClass('selected');
        this.$el.disableSelection();
    },

    /*
     * Finalizes the selection and pops up a comment dialog.
     */
    _end: function($row) {
        var $commentFlag;

        if (this._beginLineNum === this._endLineNum) {
            /* See if we have a comment flag on the selected row. */
            $commentFlag = $row.find('.commentflag');

            if ($commentFlag.length === 1) {
                $commentFlag.click();
                return;
            }
        }

        /*
         * Selection was finalized. Create the comment block
         * and show the comment dialog.
         */
        this.options.reviewableView.createAndEditCommentBlock({
            beginLineNum: this._beginLineNum,
            endLineNum: this._endLineNum,
            $beginRow: this._$begin,
            $endRow: this._$end
        });
    },

    /*
     * Adds a row to the selection. This will update the selection range
     * and mark the rows as selected.
     *
     * This row is assumed to be the most recently selected row, and
     * will mark the new beginning or end of the selection.
     */
    _addRow: function($row) {
        var lineNum,
            min,
            max,
            i;

        /* We have an active selection. */
        lineNum = this.getLineNum($row[0]);

        if (lineNum < this._beginLineNum) {
            this._$begin = $row;
            this._beginLineNum = lineNum;
        } else if (lineNum > this._beginLineNum) {
            this._$end = $row;
            this._endLineNum = lineNum;
        }

        min = Math.min(this._lastSeenIndex, $row[0].rowIndex);
        max = Math.max(this._lastSeenIndex, $row[0].rowIndex);

        for (i = min; i <= max; i++) {
            $(this.el.rows[i]).addClass('selected');
        }

        this._lastSeenIndex = $row[0].rowIndex;
    },

    /*
     * Highlights a row.
     *
     * This will highlight a row and show a ghost comment flag. This is done
     * when the mouse hovers over the row.
     */
    _highlightRow: function($row) {
        var $lineNumCell = $($row[0].cells[0]);

        /* See if we have a comment flag in here. */
        if ($lineNumCell.find('.commentflag').length === 0) {
            this._$ghostCommentFlag
                .css('top', $row.offset().top - 1)
                .show()
                .parent()
                    .removeClass('selected');
            this._$ghostCommentFlagCell = $lineNumCell;
        }

        $row.addClass('selected');
    },

    /*
     * Removes any old rows from the selection, based on the most recent
     * row selected.
     */
    _removeOldRows: function($row) {
        var destRowIndex = $row[0].rowIndex;

        if (destRowIndex >= this._$begin[0].rowIndex) {
            if (   this._lastSeenIndex !== this._$end[0].rowIndex
                && this._lastSeenIndex < destRowIndex) {
                /*
                 * We're removing from the top of the range. The beginning
                 * location will need to be moved.
                 */
                this._removeSelectionClasses(this._lastSeenIndex, destRowIndex);
                this._$begin = $row;
                this._beginLineNum = this.getLineNum($row[0]);
            } else {
                /*
                 * We're removing from the bottom of the selection. The end
                 * location will need to be moved.
                 */
                this._removeSelectionClasses(destRowIndex,
                                             this._lastSeenIndex);

                this._$end = $row;
                this._endLineNum = this.getLineNum($row[0]);
            }

            this._lastSeenIndex = destRowIndex;
        }
    },

    /*
     * Resets the selection information.
     */
    _reset: function() {
        if (this._$begin) {
            /* Reset the selection. */
            this._removeSelectionClasses(this._$begin[0].rowIndex,
                                         this._$end[0].rowIndex);

            this._$begin = null;
            this._$end = null;
            this._beginLineNum = 0;
            this._endLineNum = 0;
            this._lastSeenIndex = 0;
        }

        this._$ghostCommentFlagCell = null;

        /* Re-enable text selection on IE */
        this.$el.enableSelection();
    },

    /*
     * Removes selection classes on a range of rows.
     */
    _removeSelectionClasses: function(startRowIndex, endRowIndex) {
        var i;

        for (i = startRowIndex; i <= endRowIndex; i++) {
            $(this.el.rows[i]).removeClass('selected');
        }
    },

    /*
     * Returns whether a particular cell is a line number cell.
     */
    _isLineNumCell: function(cell) {
        return cell.tagName === 'TH' &&
               cell.parentNode.getAttribute('line');
    },

    /*
     * Returns the actual cell node in the table.
     *
     * If the node specified is the ghost flag, this will return the
     * cell the ghost flag represents.
     *
     * If this is a comment flag inside a cell, this will return the
     * comment flag's parent cell
     *
     * @return {jQuery} The row.
     */
    _getActualLineNumCell: function($node) {
        if ($node.hasClass('commentflag')) {
            if ($node[0] === this._$ghostCommentFlag[0]) {
                $node = this._$ghostCommentFlagCell;
            } else {
                $node = $node.parent();
            }
        }

        return $node;
    },

    /*
     * Handler for when the user copies text in a column.
     *
     * This will begin the process of capturing any selected text in
     * a column to the clipboard in a cross-browser way.
     */
    _onCopy: function(e) {
        var clipboardData = e.originalEvent.clipboardData ||
                            window.clipboardData;

        if (clipboardData && this._supportsSetClipboard &&
            this._copySelectionToClipboard(clipboardData)) {
            /*
             * Prevent the default copy action from occurring.
             */
            return false;
        }
    },

    /*
     * Copies the current selection to the clipboard.
     *
     * This will locate the desired text to copy, based on the selection
     * range within the column where selection started. It will then
     * extract the code from the <pre> tags and build a string to set in
     * the clipboard.
     *
     * This requires support in the browser for setting clipboard contents
     * on copy. If the browser does not support this, the default behavior
     * will be used.
     */
    _copySelectionToClipboard: function(clipboardData) {
        var sel = window.getSelection(),
            s = '',
            excludeTBodyClass,
            tdClass,
            range,
            doc,
            nodes,
            i,
            j;

        function findPreTags(result, parentEl, tdClass, excludeTBodyClass) {
            var node,
                i;

            for (i = 0; i < parentEl.children.length; i++) {
                node = parentEl.children[i];

                if (node.nodeType == Node.ELEMENT_NODE) {
                    if (node.tagName === 'PRE') {
                        result.push(node);
                    } else if ((node.tagName !== 'TD' ||
                                $(node).hasClass(tdClass)) &&
                               (node.tagName !== 'TBODY' ||
                                !$(node).hasClass(excludeTBodyClass))) {
                        findPreTags(result, node, tdClass, excludeTBodyClass);
                    }
                }
            }
        }

        if (this._newlineChar === null) {
            /*
             * Figure out what newline character should be used on this
             * platform. Ideally, we'd determine this from some browser
             * behavior, but it doesn't seem that can be consistently
             * determined.
             */
            if (navigator.appVersion.indexOf('Win') !== -1) {
                this._newlineChar = '\r\n';
            } else {
                this._newlineChar = '\n';
            }
        }

        if (this._selectedCellIndex === 3 || this.$el.hasClass('newfile')) {
            tdClass = 'r';
            excludeTBodyClass = 'delete';
        } else {
            tdClass = 'l';
            excludeTBodyClass = 'insert';
        }

        for (i = 0; i < sel.rangeCount; i++) {
            range = sel.getRangeAt(i);

            if (range.collapsed) {
                continue;
            }

            nodes = [];
            doc = range.cloneContents();
            findPreTags(nodes, doc, tdClass, excludeTBodyClass);

            if (nodes.length > 0) {
                /*
                 * The selection spans multiple rows. Find the blocks of text
                 * in the column we want, and copy those to the clipboard.
                 */
                for (j = 0; j < nodes.length; j++) {
                    s += nodes[j].textContent;

                    /*
                     * We only want to include a newline if this isn't the
                     * last node, or the boundary ends within an element
                     * (likely <pre>, but possibly another) and isn't ending
                     * at the beginning of that element.
                     *
                     * This prevents a newline from appearing at the end of
                     * a selection if the selection ends in the middle of a
                     * line of code.
                     */
                    if (j < nodes.length - 1 ||
                        (range.endContainer.nodeType === Node.ELEMENT_NODE &&
                         range.endOffset > 0)) {
                        s += this._newlineChar;
                    }
                }
            } else {
                /*
                 * If we're here, then we selected a subset of a single
                 * cell. There was only one Range, and no <pre> tags as
                 * part of it. We can just grab the text of the document.
                 *
                 * (We don't really need to break here, but we're going to
                 * in order to be clear that we're completely done.)
                 */
                s += $(doc).text();
                break;
            }
        }

        try {
            clipboardData.setData('text', s);
        } catch (e) {
            /* Let the native behavior take over. */
            this._supportsSetClipboard = false;
            return false;
        }

        return true;
    },

    /*
     * Handles the mouse down event, which begins selection for comments.
     */
    _onMouseDown: function(e) {
        var node = e.target,
            $node;

        if (this._selectionClass) {
            this.$el.removeClass(this._selectionClass);
        }

        if (this._$ghostCommentFlagCell) {
            node = this._$ghostCommentFlagCell[0];
        }

        if (this._isLineNumCell(node)) {
            this._begin($(node.parentNode));
            return false;
        } else {
            if (node.tagName === 'TD') {
                $node = $(node);
            } else {
                $node = $(node).parentsUntil('tr', 'td');
            }

            if ($node.length > 0) {
                this._selectionClass = 'selecting-col-' + $node[0].cellIndex;
                this._selectedCellIndex = $node[0].cellIndex;
                this.$el.addClass(this._selectionClass);
            }
        }

        return true;
    },

    /*
     * Handles the mouse up event, which finalizes selection of a range of
     * lines.
     *
     * This will create a new comment block and display the comment dialog.
     */
    _onMouseUp: function(e) {
        var node = e.target;

        e.preventDefault();

        if (this._$ghostCommentFlagCell) {
            node = this._$ghostCommentFlagCell[0];
        }

        if (this._isLineNumCell(node)) {
            this._end(this._getActualLineNumCell($(node)).parent());
            e.stopImmediatePropagation();
        }

        this._reset();
    },

    /*
     * Handles the mouse over event.
     *
     * This will update the selection, if there is one, to include this row
     * in the range, and set the "selected" class on the new row.
     */
    _onMouseOver: function(e) {
        var $node = this._getActualLineNumCell($(e.target)),
            $row = $node.parent();

        if (this._isLineNumCell($node[0])) {
            if (this._$begin) {
                this._addRow($row);
            } else {
                this._highlightRow($row);
            }
        } else if (this._$ghostCommentFlagCell &&
                   $node[0] !== this._$ghostCommentFlagCell[0]) {
            $row.removeClass('selected');
        }
    },

    /*
     * Handles the mouse out event, removing any lines outside the new range
     * from the selection.
     */
    _onMouseOut: function(e) {
        var relTarget = e.relatedTarget,
            $node = this._getActualLineNumCell($(e.target));

        if (relTarget !== this._$ghostCommentFlag[0]) {
            this._$ghostCommentFlag.hide();
            this._$ghostCommentFlagCell = null;
        }

        if (this._$begin) {
            if (relTarget && this._isLineNumCell(relTarget)) {
                this._removeOldRows($(relTarget.parentNode));
            }
        } else if ($node && this._isLineNumCell($node[0])) {
            /*
             * Opera seems to generate lots of spurious mouse-out
             * events, which would cause us to get all sorts of
             * errors in here unless we check the target above.
             */
            $node.parent().removeClass('selected');
        }
    },

    /**
     * Handle the beginning of a touch event.
     *
     * If the user is touching a line number, then this will begin tracking
     * a new comment selection state, allowing them to either open an existing
     * comment or create a new one.
     *
     * Args:
     *     e (Event):
     *         The ``touchstart`` event.
     */
    _onTouchStart: function(e) {
        var firstTouch = e.originalEvent.targetTouches[0],
            $node = this._getActualLineNumCell($(firstTouch.target));

        if ($node !== null && this._isLineNumCell($node[0])) {
            e.preventDefault();
            this._begin($node.parent());
        }
    },

    /**
     * Handle the end of a touch event.
     *
     * If the user ended on a line number, then this will either open an
     * existing comment (if the result was a single-line selection on the
     * line of an existing comment) or create a new comment spanning all
     * selected lines.
     *
     * If they ended outside of the line numbers column, then this will
     * simply reset the selection.
     *
     * Args:
     *     e (Event):
     *         The ``touchend`` event.
     */
    _onTouchEnd: function(e) {
        var firstTouch = e.originalEvent.changedTouches[0],
            target = document.elementFromPoint(firstTouch.clientX,
                                               firstTouch.clientY),
            $node = this._getActualLineNumCell($(target));

        if ($node !== null && this._isLineNumCell($node[0])) {
            e.preventDefault();
            this._end($node.parent());
        }

        this._reset();
    },

    /**
     * Handle touch movement events.
     *
     * If selecting up or down line numbers, this will update the selection
     * to span all rows from the original line number first touched and the
     * line number currently being touched.
     *
     * Args:
     *     e (Event):
     *         The ``touchmove`` event.
     */
    _onTouchMove: function(e) {
        var firstTouch = e.originalEvent.targetTouches[0],
            target = document.elementFromPoint(firstTouch.clientX,
                                               firstTouch.clientY),
            $node = this._getActualLineNumCell($(target)),
<<<<<<< HEAD
            $row = $node.parent();
=======
            $row;
>>>>>>> 1a801b3a

        if ($node !== null) {
            $row = $node.parent();

            if (   this._lastSeenIndex !== $row[0].rowIndex
                && this._isLineNumCell($node[0])) {
                e.preventDefault();

                this._removeOldRows($row);
                this._addRow($row);
            }
        }
    },

    /**
     * Handle touch cancellation events.
     *
     * This resets the line number selection. The user will need to begin the
     * selection again.
     */
    _onTouchCancel: function() {
        this._reset();
    },

    /*
     * Returns the line number for a row.
     */
    getLineNum: function(row) {
        return parseInt(row.getAttribute('line'), 10);
    }
});


})();<|MERGE_RESOLUTION|>--- conflicted
+++ resolved
@@ -788,11 +788,7 @@
             target = document.elementFromPoint(firstTouch.clientX,
                                                firstTouch.clientY),
             $node = this._getActualLineNumCell($(target)),
-<<<<<<< HEAD
-            $row = $node.parent();
-=======
             $row;
->>>>>>> 1a801b3a
 
         if ($node !== null) {
             $row = $node.parent();
