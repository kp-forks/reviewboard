/**
 * Provides state and utility functions for loading and reviewing diffs.
 *
 * Model Attributes:
 *     baseFileDiffID (number):
 *         The ID of the base FileDiff.
 *
 *     fileDiffID (number):
 *         The ID of the FileDiff.
 *
 *     file (RB.DiffFile):
 *         Information on the file associated with this diff.
 *
 *     interdiffRevision (number):
 *         The revision on the end of an interdiff range.
 *
 *     interFileDiffID (number):
 *         The ID of the FileDiff on the end of an interdiff range.
 *
 *     revision (number):
 *         The revision of the FileDiff.
 *
 * See Also:
 *     :js:class:`RB.AbstractReviewable`:
 *         For the attributes defined by the base model.
 */
RB.DiffReviewable = RB.AbstractReviewable.extend({
    defaults: _.defaults({
        baseFileDiffID: null,
        file: null,
        fileDiffID: null,
        interdiffRevision: null,
        interFileDiffID: null,
        revision: null,
    }, RB.AbstractReviewable.prototype.defaults),

    commentBlockModel: RB.DiffCommentBlock,

    defaultCommentBlockFields: [
        'baseFileDiffID',
        'fileDiffID',
        'interFileDiffID',
    ],

    /**
     * Load a serialized comment and add comment blocks for it.
     *
     * Args:
     *     serializedCommentBlock (object):
     *         The serialized data for the new comment block(s).
     */
    loadSerializedCommentBlock(serializedCommentBlock) {
        this.createCommentBlock({
            reviewRequest: this.get('reviewRequest'),
            review: this.get('review'),
            fileDiffID: this.get('fileDiffID'),
            interFileDiffID: this.get('interFileDiffID'),
            beginLineNum: serializedCommentBlock.linenum,
            endLineNum: serializedCommentBlock.linenum +
                        serializedCommentBlock.num_lines - 1,
            serializedComments: serializedCommentBlock.comments || [],
        });
    },

    /**
     * Return the rendered diff for a file.
     *
     * The rendered file will be fetched from the server and eventually
     * returned through the promise.
     *
     * Version Changed:
     *     5.0:
     *     Deprecated callbacks and added a promise return value.
     *
     * Args:
     *     options (object, optional):
     *         The option arguments that control the behavior of this function.
     *
     *     context (object, optional):
     *         Context to bind when calling callbacks.
     *
     *     oldOptions (object, optional):
     *         Previous location of the options parameter.
     *
     * Option Args:
     *     showDeleted (boolean):
     *         Determines whether or not we want to requeue the corresponding
     *         diff in order to show its deleted content.
     *
     * Returns:
     *     Promise:
     *     A promise which resolves when the operation is complete.
     */
<<<<<<< HEAD
    getRenderedDiff(options={}, context=undefined, oldOptions={}) {
        if (_.isFunction(options.success) ||
            _.isFunction(options.error) ||
            _.isFunction(options.complete)) {
            console.warn('RB.DiffReviewable.getRenderedDiff was called ' +
                         'using callbacks. Callers should be updated to ' +
                         'use promises instead.');
            return RB.promiseToCallbacks(
                _.defaults({}, options, oldOptions), context,
                newOptions => this.getRenderedDiff(newOptions));
        }

        let url = this._buildRenderedDiffURL();

        if (url.includes('?')) {
            url += '&';
        } else {
            url += '?';
        }

        url += 'index=';
        url += this.get('file').get('index');

        if (options.showDeleted) {
            url += '&show-deleted=1';
        }

        url += '&' + TEMPLATE_SERIAL;

        return this._fetchFragment({
            url: url,
=======
    getRenderedDiff(callbacks, context, options={}) {
        this._fetchFragment({
            url: this._buildRenderedDiffURL({
                index: this.get('file').get('index'),
                showDeleted: options.showDeleted,
            }),
>>>>>>> 935bc012
            noActivityIndicator: true,
        });
    },

    /**
     * Return a rendered fragment of a diff.
     *
     * The fragment will be fetched from the server and eventually returned
     * through the promise.
     *
     * Version Changed:
     *     5.0:
     *     Deprecated callbacks and added a promise return value.
     *
     * Args:
     *     options (object):
     *         The option arguments that control the behavior of this function.
     *
     *     context (object, optional):
     *         Context to bind when calling callbacks.
     *
     *     oldOptions (object, optional):
     *         Previous location of the options parameter.
     *
     * Option Args:
     *     chunkIndex (string):
     *         The chunk index to load.
     *
     * Returns:
     *     Promise:
     *     A promise which resolves when the operation is complete.
     */
    getRenderedDiffFragment(options, context=undefined, oldOptions={}) {
        if (_.isFunction(options.success) ||
            _.isFunction(options.error) ||
            _.isFunction(options.complete)) {
            console.warn('RB.DiffReviewable.getRenderedDiffFragment was ' +
                         'called using callbacks. Callers should be updated ' +
                         'to use promises instead.');
            return RB.promiseToCallbacks(
                _.defaults({}, options, oldOptions), context,
                newOptions => this.getRenderedDiffFragment(newOptions));
        }

        console.assert(options.chunkIndex !== undefined,
                       'chunkIndex must be provided');

<<<<<<< HEAD
        return this._fetchFragment({
            url: `${this._buildRenderedDiffURL()}chunk/${options.chunkIndex}/`,
            data: {
                'index': this.get('file').get('index'),
                'lines-of-context': options.linesOfContext,
            }
        });
=======
        this._fetchFragment({
            url: this._buildRenderedDiffURL({
                chunkIndex: options.chunkIndex,
                index: this.get('file').get('index'),
                linesOfContext: options.linesOfContext,
            }),
        }, callbacks, context);
>>>>>>> 935bc012
    },

    /**
     * Fetch the diff fragment from the server.
     *
     * This is used internally by getRenderedDiff and getRenderedDiffFragment
     * to do all the actual fetching.
     *
     * Args:
     *     options (object):
     *         The option arguments that control the behavior of this function.
     *
     * Returns:
     *     Promise:
     *     A promise which resolves when the operation is complete.
     */
    _fetchFragment(options) {
        return new Promise(resolve => {
            RB.apiCall(_.defaults(
                {
                    type: 'GET',
                    dataType: 'html',
                    complete: xhr => resolve(xhr.responseText),
                },
                options));
        });
    },

    /**
     * Return a URL that forms the base of a diff fragment fetch.
     *
     * Args:
     *     options (object):
     *         Options for the URL.
     *
     * Option Args:
     *     chunkIndex (number, optional):
     *         The chunk index to load.
     *
     *     index (number, optional):
     *         The file index to load.
     *
     *     linesOfContext (number, optional):
     *         The number of lines of context to load.
     *
     *     showDeleted (boolean, optional):
     *         Whether to show deleted content.
     *
     * Returns:
     *     string:
     *     The URL for fetching diff fragments.
     */
    _buildRenderedDiffURL(options={}) {
        const reviewURL = this.get('reviewRequest').get('reviewURL');
        const interdiffRevision = this.get('interdiffRevision');
        const fileDiffID = this.get('fileDiffID');
        const interFileDiffID = this.get('interFileDiffID');
        const baseFileDiffID = this.get('baseFileDiffID');
        const revision = this.get('revision');

        const revisionPart = (interdiffRevision
                              ? `${revision}-${interdiffRevision}`
                              : revision);

        const fileDiffPart = (interFileDiffID
                              ? `${fileDiffID}-${interFileDiffID}`
                              : fileDiffID);

        let url = `${reviewURL}diff/${revisionPart}/fragment/${fileDiffPart}/`;

        if (options.chunkIndex !== undefined) {
            url += `chunk/${options.chunkIndex}/`;
        }

        /* Build the query string. */
        const queryParts = [];

        if (baseFileDiffID) {
            queryParts.push(`base-filediff-id=${baseFileDiffID}`);
        }

        if (options.index !== undefined) {
            queryParts.push(`index=${options.index}`);
        }

        if (options.linesOfContext !== undefined) {
            queryParts.push(`lines-of-context=${options.linesOfContext}`);
        }

        if (options.showDeleted) {
            queryParts.push(`show-deleted=1`);
        }

        queryParts.push(`_=${TEMPLATE_SERIAL}`);

        const queryStr = queryParts.join('&');

        return `${url}?${queryStr}`;
    },
});<|MERGE_RESOLUTION|>--- conflicted
+++ resolved
@@ -91,7 +91,6 @@
      *     Promise:
      *     A promise which resolves when the operation is complete.
      */
-<<<<<<< HEAD
     getRenderedDiff(options={}, context=undefined, oldOptions={}) {
         if (_.isFunction(options.success) ||
             _.isFunction(options.error) ||
@@ -104,33 +103,11 @@
                 newOptions => this.getRenderedDiff(newOptions));
         }
 
-        let url = this._buildRenderedDiffURL();
-
-        if (url.includes('?')) {
-            url += '&';
-        } else {
-            url += '?';
-        }
-
-        url += 'index=';
-        url += this.get('file').get('index');
-
-        if (options.showDeleted) {
-            url += '&show-deleted=1';
-        }
-
-        url += '&' + TEMPLATE_SERIAL;
-
         return this._fetchFragment({
-            url: url,
-=======
-    getRenderedDiff(callbacks, context, options={}) {
-        this._fetchFragment({
             url: this._buildRenderedDiffURL({
                 index: this.get('file').get('index'),
                 showDeleted: options.showDeleted,
             }),
->>>>>>> 935bc012
             noActivityIndicator: true,
         });
     },
@@ -178,23 +155,13 @@
         console.assert(options.chunkIndex !== undefined,
                        'chunkIndex must be provided');
 
-<<<<<<< HEAD
         return this._fetchFragment({
-            url: `${this._buildRenderedDiffURL()}chunk/${options.chunkIndex}/`,
-            data: {
-                'index': this.get('file').get('index'),
-                'lines-of-context': options.linesOfContext,
-            }
-        });
-=======
-        this._fetchFragment({
             url: this._buildRenderedDiffURL({
                 chunkIndex: options.chunkIndex,
                 index: this.get('file').get('index'),
                 linesOfContext: options.linesOfContext,
             }),
-        }, callbacks, context);
->>>>>>> 935bc012
+        });
     },
 
     /**
