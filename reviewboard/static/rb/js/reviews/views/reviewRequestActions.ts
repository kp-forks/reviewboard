import {
    type EventsHash,
    spina,
} from '@beanbag/spina';

import {
    Actions,
    ReviewRequest,
    UserSession,
} from 'reviewboard/common';
import { OverlayView } from 'reviewboard/ui';

<<<<<<< HEAD
import { type ReviewRequestEditor } from '../models/reviewRequestEditorModel';
import { type ReviewRequestEditorView } from './reviewRequestEditorView';
import { ReviewDialogView } from './reviewDialogView';
import { UploadAttachmentView } from './uploadAttachmentView';

=======
>>>>>>> 29f1f30c

/**
 * The view to manage the archive menu.
 *
 * Version Added:
 *     6.0
 */
@spina
export class ArchiveMenuActionView extends Actions.MenuActionView {
    static events: EventsHash = {
        'click': 'onClick',
        'focusout': 'onFocusOut',
        'keydown': 'onKeyDown',
        'keyup': 'onKeyUp',
        'mouseenter': 'openMenu',
        'mouseleave': 'closeMenu',
        'touchend .menu-title': 'onTouchEnd',
    };

    /**********************
     * Instance variables *
     **********************/
    #activationKeyDown = false;
    #reviewRequest: ReviewRequest;

    /**
     * Initialize the view.
     */
    initialize() {
        super.initialize();

        const page = RB.PageManager.getPage();
        const reviewRequestEditor = page.getReviewRequestEditorModel();
        this.#reviewRequest = reviewRequestEditor.get('reviewRequest');

        this.listenTo(this.#reviewRequest, 'change:visibility', this.render);
    }

    /**
     * Render the view.
     */
    protected onRender() {
        super.onRender();

        const visibility = this.#reviewRequest.get('visibility');
        const visible = (visibility === ReviewRequest.VISIBILITY_VISIBLE);

        this.$('.rb-icon')
            .toggleClass('rb-icon-archive-on', !visible)
            .toggleClass('rb-icon-archive-off', visible)
            .attr('title',
                  visible
                  ? _`Unarchive review request`
                  : _`Archive review request`);
    }

    /**
     * Handle a click event.
     *
     * Args:
     *     e (MouseEvent):
     *         The event object.
     */
    protected async onClick(e: MouseEvent) {
        if (!this.#activationKeyDown) {
            e.preventDefault();
            e.stopPropagation();

            const visibility = this.#reviewRequest.get('visibility');
            const visible = (
                visibility === ReviewRequest.VISIBILITY_VISIBLE);
            const collection = (
                visibility === ReviewRequest.VISIBILITY_MUTED
                ? UserSession.instance.mutedReviewRequests
                : UserSession.instance.archivedReviewRequests)

            if (visible) {
                await collection.addImmediately(this.#reviewRequest);
            } else {
                await collection.removeImmediately(this.#reviewRequest);
            }

            this.#reviewRequest.set('visibility',
                                    visible
                                    ? ReviewRequest.VISIBILITY_ARCHIVED
                                    : ReviewRequest.VISIBILITY_VISIBLE);
        }
    }

    /**
     * Handle a keydown event.
     *
     * We use this to track whether the activation keys are being pressed
     * (Enter or Space) so that we can avoid triggering the default click
     * behavior, which is a shortcut to the archive functionality.
     *
     * Args:
     *     e (KeyboardEvent):
     *         The event object.
     */
    protected onKeyDown(e: KeyboardEvent) {
        if (e.key === 'Enter' || e.key === 'Space') {
            this.#activationKeyDown = true;
        }

        super.onKeyDown(e);
    }

    /**
     * Handle a keyup event.
     */
    protected onKeyUp() {
        this.#activationKeyDown = false;
    }

    /**
     * Handle a touchstart event.
     */
    protected onTouchStart() {
        // Do nothing.
    }

    /**
     * Handle a touchend event.
     *
     * Args:
     *     e (TouchEvent):
     *         The event object.
     */
    protected onTouchEnd(e: TouchEvent) {
        /*
         * With mouse clicks, we allow users to click on the menu header itself
         * as a shortcut for just choosing archive, but with touch events we
         * can't do that because then the user would never have access to the
         * menu.
         *
         * If we allow this event to run the default handler, it would also
         * give us a 'click' event after.
         */
        e.preventDefault();

        if (this.menu.isOpen) {
            this.closeMenu();
        } else {
            this.openMenu();
        }
    }
}


/**
 * Action view for the review menu.
 *
 * Version Added:
 *     6.0
 */
@spina
export class ReviewMenuActionView extends Actions.MenuActionView {
    /**********************
     * Instance variables *
     **********************/

    /** The event overlay when the menu is shown in mobile mode. */
    #overlay: OverlayView = null;

    /**
     * Render the view.
     */
    protected onInitialRender() {
        super.onInitialRender();

        this.listenTo(this.menu, 'closing', this._removeOverlay);
    }

    /**
     * Handle a touchstart event.
     *
     * Args:
     *     e (TouchEvent):
     *         The touch event.
     */
    protected onTouchStart(e: TouchEvent) {
        super.onTouchStart(e);

        if (this.menu.isOpen) {
            if (!this.#overlay) {
                this.#overlay = new OverlayView();
                this.#overlay.$el.appendTo('body');

                this.listenTo(this.#overlay, 'click', () => {
                    this.closeMenu();
                });
            }
        }
    }

    /**
     * Position the menu.
     *
     * Version Added:
     *     7.0.3
     */
    protected positionMenu() {
        const $menuEl = this.menu.$el;

        if (RB.PageManager.getPage().inMobileMode) {
            /*
             * Make the review menu take up the full width of the screen
             * when on mobile.
             *
             * This needs to happen before the call to the parent class so
             * that the parent uses the updated width for the menu.
             */
            $menuEl.css({
                'text-wrap': 'wrap',
                width: $(window).width(),
            });
        } else {
            /* Use default styling on desktop. */
            $menuEl.css({
                'text-wrap': '',
                width: '',
            });
        }

        super.positionMenu();
    }

    /**
     * Remove the event overlay that's shown in mobile mode.
     *
     * Version Added:
     *     7.0.3
     */
    private _removeOverlay() {
        if (this.#overlay) {
            this.#overlay.remove();
            this.#overlay = null;
        }
    }
<<<<<<< HEAD
}


/**
 * Action view for the "Add File" command.
 *
 * Version Added:
 *     6.0
 */
@spina
export class AddFileActionView extends Actions.MenuItemActionView {
    /**
     * Handle the action activation.
     */
    activate() {
        const page = RB.PageManager.getPage();
        const reviewRequestEditorView = page.reviewRequestEditorView as
            ReviewRequestEditorView;
        const reviewRequestEditor = reviewRequestEditorView.model;

        if (reviewRequestEditor.hasUnviewedUserDraft) {
            reviewRequestEditorView.promptToLoadUserDraft();
        } else {
            const uploadDialog = new UploadAttachmentView({
                onClose: () => uploadDialog.remove(),
                reviewRequestEditor: reviewRequestEditor,
            });
            uploadDialog.render();
            uploadDialog.open();
        }
    }
}


/**
 * Action view for the "Update Diff" command.
 *
 * Version Added:
 *     6.0
 */
@spina
export class UpdateDiffActionView extends Actions.MenuItemActionView {
    /**
     * Handle the action activation.
     */
    activate() {
        const page = RB.PageManager.getPage();
        const reviewRequestEditorView = page.reviewRequestEditorView as
            ReviewRequestEditorView;
        const reviewRequestEditor = reviewRequestEditorView.model;
        const reviewRequest = reviewRequestEditor.get('reviewRequest');

        if (reviewRequestEditor.hasUnviewedUserDraft) {
            reviewRequestEditorView.promptToLoadUserDraft();
        } else if (reviewRequestEditor.get('commits').length > 0) {
            const rbtoolsURL = 'https://www.reviewboard.org/docs/rbtools/latest/';

            const $dialog = $('<div>')
                .append($('<p>')
                    .html(_`
                        This review request was created with
                        <a href="${rbtoolsURL}">RBTools</a>,
                        and is tracking commit history.
                    `))
                .append($('<p>')
                    .html(_`
                        To add a new diff revision, you will need to use
                        <code>rbt post -u</code> instead of uploading a diff
                        file.
                    `))
                .modalBox({
                    buttons: [
                        paint<HTMLButtonElement>`
                            <Ink.Button>${_`Cancel`}</Ink.Button>
                        `,
                    ],
                    title: _`Use RBTools to update the diff`,
                })
                .on('close', () => {
                    $dialog.modalBox('destroy');
                });
        } else {
            const updateDiffView = new RB.UpdateDiffView({
                model: new RB.UploadDiffModel({
                    changeNumber: reviewRequest.get('commitID'),
                    repository: reviewRequest.get('repository'),
                    reviewRequest: reviewRequest,
                }),
            });
            updateDiffView.render();
        }
    }
}


/**
 * Action view for the "Close > Discarded" command.
 *
 * Version Added:
 *     6.0
 */
@spina
export class CloseDiscardedActionView extends Actions.MenuItemActionView {
    /**
     * Handle the action activation.
     */
    activate() {
        const page = RB.PageManager.getPage();
        const reviewRequestEditorView = page.reviewRequestEditorView as
            ReviewRequestEditorView;
        const reviewRequestEditor = reviewRequestEditorView.model;
        const reviewRequest = reviewRequestEditor.get('reviewRequest');

        const confirmText =
            _`Are you sure you want to discard this review request?`;

        if (confirm(confirmText)) {
            reviewRequest
                .close({
                    type: ReviewRequest.CLOSE_DISCARDED,
                })
                .catch(err => this.model.trigger('closeError', err.message));
        }
    }
}


/**
 * Action view for the "Close > Completed" command.
 *
 * Version Added:
 *     6.0
 */
@spina
export class CloseCompletedActionView extends Actions.MenuItemActionView {
    /**
     * Handle the action activation.
     */
    activate() {
        const page = RB.PageManager.getPage();
        const reviewRequestEditorView = page.reviewRequestEditorView as
            ReviewRequestEditorView;
        const reviewRequestEditor = reviewRequestEditorView.model;
        const reviewRequest = reviewRequestEditor.get('reviewRequest');

        /*
         * This is a non-destructive event, so don't confirm unless there's
         * a draft.
         */
        let submit = true;

        if (reviewRequestEditor.get('hasDraft')) {
            submit = confirm(_`
                You have an unpublished draft. If you close this review
                request, the draft will be discarded. Are you sure you want
                to close the review request?
            `);
        }

        if (submit) {
            reviewRequest
                .close({
                    type: ReviewRequest.CLOSE_SUBMITTED,
                })
                .catch(err => this.model.trigger('closeError', err.message));
        }
    }
}


/**
 * Action view for the "Close > Delete Permanently" command.
 *
 * Version Added:
 *     6.0
 */
@spina
export class DeleteActionView extends Actions.MenuItemActionView {
    /**
     * Handle the action activation.
     */
    activate() {
        const page = RB.PageManager.getPage();
        const reviewRequestEditorView = page.reviewRequestEditorView as
            ReviewRequestEditorView;
        const reviewRequestEditor = reviewRequestEditorView.model;
        const reviewRequest = reviewRequestEditor.get('reviewRequest');

        const onDeleteConfirmed = () => {
            deleteButtonView.busy = true;
            reviewRequest
                .destroy({
                    buttons: buttonEls,
                })
            .then(() => RB.navigateTo(SITE_ROOT));
        };

        const deleteButtonView = craft<ButtonView>`
            <Ink.Button type="danger" onClick=${onDeleteConfirmed}>
             ${_`Delete`}
            </Ink.Button>
        `;

        const buttonEls = paint<HTMLButtonElement[]>`
            <Ink.Button>
             ${_`Cancel`}
            </Ink.Button>
            ${deleteButtonView.el}
        `;

        const $dlg = $('<p>')
            .text(_`
                This deletion cannot be undone. All diffs and reviews will be
                deleted as well.
            `)
            .modalBox({
                buttons: buttonEls,
                title: _`Are you sure you want to delete this review request?`,
            })
            .on('close', () => $dlg.modalBox('destroy'));
    }
=======
>>>>>>> 29f1f30c
}<|MERGE_RESOLUTION|>--- conflicted
+++ resolved
@@ -10,14 +10,11 @@
 } from 'reviewboard/common';
 import { OverlayView } from 'reviewboard/ui';
 
-<<<<<<< HEAD
 import { type ReviewRequestEditor } from '../models/reviewRequestEditorModel';
 import { type ReviewRequestEditorView } from './reviewRequestEditorView';
 import { ReviewDialogView } from './reviewDialogView';
 import { UploadAttachmentView } from './uploadAttachmentView';
 
-=======
->>>>>>> 29f1f30c
 
 /**
  * The view to manage the archive menu.
@@ -258,228 +255,4 @@
             this.#overlay = null;
         }
     }
-<<<<<<< HEAD
-}
-
-
-/**
- * Action view for the "Add File" command.
- *
- * Version Added:
- *     6.0
- */
-@spina
-export class AddFileActionView extends Actions.MenuItemActionView {
-    /**
-     * Handle the action activation.
-     */
-    activate() {
-        const page = RB.PageManager.getPage();
-        const reviewRequestEditorView = page.reviewRequestEditorView as
-            ReviewRequestEditorView;
-        const reviewRequestEditor = reviewRequestEditorView.model;
-
-        if (reviewRequestEditor.hasUnviewedUserDraft) {
-            reviewRequestEditorView.promptToLoadUserDraft();
-        } else {
-            const uploadDialog = new UploadAttachmentView({
-                onClose: () => uploadDialog.remove(),
-                reviewRequestEditor: reviewRequestEditor,
-            });
-            uploadDialog.render();
-            uploadDialog.open();
-        }
-    }
-}
-
-
-/**
- * Action view for the "Update Diff" command.
- *
- * Version Added:
- *     6.0
- */
-@spina
-export class UpdateDiffActionView extends Actions.MenuItemActionView {
-    /**
-     * Handle the action activation.
-     */
-    activate() {
-        const page = RB.PageManager.getPage();
-        const reviewRequestEditorView = page.reviewRequestEditorView as
-            ReviewRequestEditorView;
-        const reviewRequestEditor = reviewRequestEditorView.model;
-        const reviewRequest = reviewRequestEditor.get('reviewRequest');
-
-        if (reviewRequestEditor.hasUnviewedUserDraft) {
-            reviewRequestEditorView.promptToLoadUserDraft();
-        } else if (reviewRequestEditor.get('commits').length > 0) {
-            const rbtoolsURL = 'https://www.reviewboard.org/docs/rbtools/latest/';
-
-            const $dialog = $('<div>')
-                .append($('<p>')
-                    .html(_`
-                        This review request was created with
-                        <a href="${rbtoolsURL}">RBTools</a>,
-                        and is tracking commit history.
-                    `))
-                .append($('<p>')
-                    .html(_`
-                        To add a new diff revision, you will need to use
-                        <code>rbt post -u</code> instead of uploading a diff
-                        file.
-                    `))
-                .modalBox({
-                    buttons: [
-                        paint<HTMLButtonElement>`
-                            <Ink.Button>${_`Cancel`}</Ink.Button>
-                        `,
-                    ],
-                    title: _`Use RBTools to update the diff`,
-                })
-                .on('close', () => {
-                    $dialog.modalBox('destroy');
-                });
-        } else {
-            const updateDiffView = new RB.UpdateDiffView({
-                model: new RB.UploadDiffModel({
-                    changeNumber: reviewRequest.get('commitID'),
-                    repository: reviewRequest.get('repository'),
-                    reviewRequest: reviewRequest,
-                }),
-            });
-            updateDiffView.render();
-        }
-    }
-}
-
-
-/**
- * Action view for the "Close > Discarded" command.
- *
- * Version Added:
- *     6.0
- */
-@spina
-export class CloseDiscardedActionView extends Actions.MenuItemActionView {
-    /**
-     * Handle the action activation.
-     */
-    activate() {
-        const page = RB.PageManager.getPage();
-        const reviewRequestEditorView = page.reviewRequestEditorView as
-            ReviewRequestEditorView;
-        const reviewRequestEditor = reviewRequestEditorView.model;
-        const reviewRequest = reviewRequestEditor.get('reviewRequest');
-
-        const confirmText =
-            _`Are you sure you want to discard this review request?`;
-
-        if (confirm(confirmText)) {
-            reviewRequest
-                .close({
-                    type: ReviewRequest.CLOSE_DISCARDED,
-                })
-                .catch(err => this.model.trigger('closeError', err.message));
-        }
-    }
-}
-
-
-/**
- * Action view for the "Close > Completed" command.
- *
- * Version Added:
- *     6.0
- */
-@spina
-export class CloseCompletedActionView extends Actions.MenuItemActionView {
-    /**
-     * Handle the action activation.
-     */
-    activate() {
-        const page = RB.PageManager.getPage();
-        const reviewRequestEditorView = page.reviewRequestEditorView as
-            ReviewRequestEditorView;
-        const reviewRequestEditor = reviewRequestEditorView.model;
-        const reviewRequest = reviewRequestEditor.get('reviewRequest');
-
-        /*
-         * This is a non-destructive event, so don't confirm unless there's
-         * a draft.
-         */
-        let submit = true;
-
-        if (reviewRequestEditor.get('hasDraft')) {
-            submit = confirm(_`
-                You have an unpublished draft. If you close this review
-                request, the draft will be discarded. Are you sure you want
-                to close the review request?
-            `);
-        }
-
-        if (submit) {
-            reviewRequest
-                .close({
-                    type: ReviewRequest.CLOSE_SUBMITTED,
-                })
-                .catch(err => this.model.trigger('closeError', err.message));
-        }
-    }
-}
-
-
-/**
- * Action view for the "Close > Delete Permanently" command.
- *
- * Version Added:
- *     6.0
- */
-@spina
-export class DeleteActionView extends Actions.MenuItemActionView {
-    /**
-     * Handle the action activation.
-     */
-    activate() {
-        const page = RB.PageManager.getPage();
-        const reviewRequestEditorView = page.reviewRequestEditorView as
-            ReviewRequestEditorView;
-        const reviewRequestEditor = reviewRequestEditorView.model;
-        const reviewRequest = reviewRequestEditor.get('reviewRequest');
-
-        const onDeleteConfirmed = () => {
-            deleteButtonView.busy = true;
-            reviewRequest
-                .destroy({
-                    buttons: buttonEls,
-                })
-            .then(() => RB.navigateTo(SITE_ROOT));
-        };
-
-        const deleteButtonView = craft<ButtonView>`
-            <Ink.Button type="danger" onClick=${onDeleteConfirmed}>
-             ${_`Delete`}
-            </Ink.Button>
-        `;
-
-        const buttonEls = paint<HTMLButtonElement[]>`
-            <Ink.Button>
-             ${_`Cancel`}
-            </Ink.Button>
-            ${deleteButtonView.el}
-        `;
-
-        const $dlg = $('<p>')
-            .text(_`
-                This deletion cannot be undone. All diffs and reviews will be
-                deleted as well.
-            `)
-            .modalBox({
-                buttons: buttonEls,
-                title: _`Are you sure you want to delete this review request?`,
-            })
-            .on('close', () => $dlg.modalBox('destroy'));
-    }
-=======
->>>>>>> 29f1f30c
 }