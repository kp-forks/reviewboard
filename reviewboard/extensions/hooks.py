--- conflicted
+++ resolved
@@ -12,14 +12,10 @@
                                         unregister_account_page_class)
 from reviewboard.attachments.mimetypes import (register_mimetype_handler,
                                                unregister_mimetype_handler)
-<<<<<<< HEAD
 from reviewboard.datagrids.grids import (DashboardDataGrid,
                                          UserPageReviewRequestDataGrid)
-=======
-from reviewboard.datagrids.grids import DashboardDataGrid, UserPageDataGrid
 from reviewboard.hostingsvcs.service import (register_hosting_service,
                                              unregister_hosting_service)
->>>>>>> 784ad962
 from reviewboard.reviews.fields import (get_review_request_fieldset,
                                         register_review_request_fieldset,
                                         unregister_review_request_fieldset)
