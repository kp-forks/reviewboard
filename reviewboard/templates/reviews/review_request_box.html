{% load djblets_utils %}
{% load i18n %}
{% load reviewtags %}
{% load staticfiles %}

{% include "reviews/review_request_dlgs.html" %}

 <div class="header">
  {% star review_request %}
  <div id="summary_wrapper"><label>{% trans "Summary" %}: </label><h1 id="summary" class="editable required">{{review_request_details.summary|escape}}</h1></div>
  <p id="status">
  {% with review_request_details.time_added|date as dateadded and review_request_details.last_updated as lastupdated and review_request_details.last_updated|date:"c" as lastupdatedraw %}
  {% blocktrans with review_request.display_id as review_request_id and review_request.get_absolute_url as review_request_url %}
    Review Request <a href="{{review_request_url}}">#{{review_request_id}}</a> -
  {% endblocktrans %}
<<<<<<< HEAD
  {% if review_request.status == 'S' %}
   {% blocktrans with review_request_details.time_added|date as dateadded and review_request_details.last_updated|timesince as lastupdated %}
   Created {{dateadded}} and submitted {{lastupdated}} ago
   {% endblocktrans %}
  {% elif review_request.status == 'D' %}
   {% blocktrans with review_request_details.time_added|date as dateadded and review_request_details.last_updated|timesince as lastupdated %}
   Created {{dateadded}} and discarded {{lastupdated}} ago
   {% endblocktrans %}
  {% elif review_request.status == 'P' %}
   {% blocktrans with review_request_details.time_added|date as dateadded and review_request_details.last_updated|timesince as lastupdated %}
   Created {{dateadded}} and updated {{lastupdated}} ago
   {% endblocktrans %}
  {% endif %}
=======
  {% ifequal review_request.status 'S' %}
   {% blocktrans %}
   Created {{dateadded}} and submitted
   <time class="timesince" datetime="{{lastupdatedraw}}">{{lastupdated}}</time>
   {% endblocktrans %}
  {% endifequal %}
  {% ifequal review_request.status 'D' %}
   {% blocktrans %}
   Created {{dateadded}} and discarded
   <time class="timesince" datetime="{{lastupdatedraw}}">{{lastupdated}}</time>
   {% endblocktrans %}
  {% endifequal %}
  {% ifequal review_request.status 'P' %}
   {% blocktrans %}
   Created {{dateadded}} and updated
   <time class="timesince" datetime="{{lastupdatedraw}}">{{lastupdated}}</time>
   {% endblocktrans %}
  {% endifequal %}
  {% endwith %}
>>>>>>> cba6da30
  </p>
 </div>
 <table id="details">
  <colgroup>
   <col width="0%" />
   <col width="50%" />
  </colgroup>
  <colgroup>
   <col width="0%" />
   <col width="50%" />
  </colgroup>
  <tr>
    <td id="review-request-warning" colspan="4"></td>
  </tr>
  <tr>
   <td class="label"><label for="submitter">{% trans "Submitter" %}:</label></td>
   <td class="value"><a id="submitter" class="user" href="{% url user review_request.submitter %}">{{review_request.submitter|user_displayname}}</a></td>
   <td class="caption" colspan="2">
    {% trans "Reviewers" %}
{% if request.user == review_request.submitter or perms.reviews.can_edit_reviewrequest %}
    <span class="required-flag">*</span>
{% endif %}
   </td>
  </tr>
  <tr>
   <td class="label"><label for="branch">{% trans "Branch" %}:</label></td>
   <td class="value" id="branch-value-cell"><span id="branch" class="editable">{{review_request_details.branch|safe}}</span></td>
   <td class="indented label"><label for="target_groups">{% trans "Groups" %}:</label></td>
   <td class="value" id="target-groups-value-cell"><span id="target_groups" class="editable">{% spaceless %}
{%  for group in review_request_details.target_groups.all %}
<a href="{% url group group %}">{{group}}</a>{%if not forloop.last %}, {%endif %}
{%  endfor %}
{% endspaceless %}</span></td>
  </tr>
  <tr>
   <td class="label"><label for="bugs_closed">{% trans "Bugs" %}:</label></td>
   <td class="value" id="bugs-closed-value-cell"><span id="bugs_closed" class="editable comma-editable">{% spaceless %}
{%  for bug in review_request_details.get_bug_list %}
{%   with bug|bug_url:review_request as bug_url %}
{%    if bug_url %}<a href="{{bug_url}}">{{bug}}</a>{% else %}{{bug}}{% endif %}{% if not forloop.last %}, {% endif %}
{%   endwith %}
{%  endfor %}
{% endspaceless %}</span></td>
   <td class="indented label"><label for="target_people">{% trans "People" %}:</label></td>
   <td class="value" id="target-people-value-cell"><span id="target_people" class="editable comma-editable">{% spaceless %}
{%  for person in review_request_details.target_people.all %}
<a href="{% url user person %}" class="user{% if not person.is_active %} inactive{% endif %}">{{person}}</a>{% if not forloop.last %}, {% endif %}
{%  endfor %}
{% endspaceless %}</span></td>
  </tr>
  <tr>
   <td class="label"><label for="changenum">{% trans "Change Number" %}:</label></td>
   <td class="value"><span id="changenum">{{review_request.changenum}}{% if review_request.changeset_is_pending %} {% trans "(pending)" %} {% endif %}</span></td>
   <td class="label"><label for="repository">{% trans "Repository" %}:</label></td>
   <td class="value"><span id="repository">{{review_request.repository}}</span></td>
  </tr>
{% for hook in detail_hooks %}
{%  if forloop.counter0|divisibleby:2 %}
  <tr>
{%  endif %}
  <td class="label"><label for="{{hook.get_field_id}}">{{hook.get_label}}:</label></td>
  <td class="value"><span id="{{hook.get_field_id}}">{{hook.get_detail}}</span></td>
{%  if forloop.last or forloop.counter|divisibleby:2 %}
  </tr>
{%  endif %}
{% endfor %}
 </table>
 <div class="content" id="description-value-cell">
  <label for="description">{% trans "Description" %}:</label>
  <pre id="description" class="editable required">{{review_request_details.description|escape}}</pre>
 </div>
 <div class="content" id="testing-done-value-cell">
  <label for="testing_done">{% trans "Testing Done" %}:</label>
  <pre id="testing_done" class="editable">{{review_request_details.testing_done|escape}}</pre>
 </div>
<<<<<<< HEAD
{% if request.user == review_request.submitter or perms.reviews.can_edit_reviewrequest %}
 <div class="content" id="required-field-legend"><span class="required-flag">*</span> {% trans "Required Field" %}</div>
{% endif %}
 <div class="content clearfix"{% if review_request_details.screenshots.count == 0 %} style="display: none;"{% endif %}>
=======
 <div class="content clearfix"{% if not screenshots %} style="display: none;"{% endif %}>
>>>>>>> cba6da30
  <label for="images">{% trans "Screenshots" %}:</label>
  <div id="screenshot-thumbnails">
{% for image in screenshots %}
   <div class="screenshot-container" data-screenshot-id="{{image.id}}">
    <div class="screenshot" onclick="javascript:window.location='{{image.get_absolute_url}}'; return false;"><a href="{{image.get_absolute_url}}">{{image.thumb}}</a></div>
    <div class="screenshot-caption">
     <a href="{{image.get_absolute_url}}" class="edit">{% if draft %}{{image.draft_caption|default:image.caption}}{% else %}{{image.caption}}{% endif %}</a>
<<<<<<< HEAD
     {% if request.user == review_request.submitter or perms.reviews.delete_screenshot %}
      <a href="#" class="delete"><img src="{% static "rb/images/delete.png" %}" alt="{% trans "Delete Screenshot" %}" /></a>
     {% endif %}
=======
     {% ifuserorperm review_request.submitter_id "reviews.delete_screenshot" %}
      <a href="#" class="delete"><img src="{{MEDIA_URL}}rb/images/delete.png?{{MEDIA_SERIAL}}" alt="{% trans "Delete Screenshot" %}" /></a>
     {% endifuserorperm %}
>>>>>>> cba6da30
    </div>
   </div>
{% endfor %}
   <br clear="both" />
  </div>
 </div>
<<<<<<< HEAD
<div class="content clearfix"{% if review_request_details.file_attachments.count == 0 %} style="display: none;"{% endif %}>
=======
<div class="content clearfix"{% if not file_attachments %} style="display: none;"{% endif %}>
>>>>>>> cba6da30
<label for="file-list">{% trans "File Attachments" %}:</label>
 <div id="file-list">
{% for file in file_attachments %}
   <div class="file-container" data-file-id="{{file.id}}">
    <div class="file">
     <ul class="actions">
      <li class="file-add-comment"><a href="#">{% trans "Add Comment" %}</a></li>
     </ul>
     <div class="file-header">
      <a href="{{file.get_absolute_url}}">
      <img src="{{file.icon_url}}" />
      {{file.filename}}</a>
<<<<<<< HEAD
{% if request.user == review_request.submitter or perms.reviews.delete_file %}
=======
{% ifuserorperm review_request.submitter_id "reviews.delete_file" %}
>>>>>>> cba6da30
      <a href="#" class="delete">
       <img src="{% static "rb/images/delete.png" %}" alt="{% trans "Delete File" %}" />
      </a>
{% endif %}
     </div>
     <div class="file-thumbnail-container">{{file.thumbnail}}</div>
     <div class="file-caption">
      <a href="{{file.get_absolute_url}}" class="edit">{% if draft %}{{file.draft_caption}}{% else %}{{file.caption}}{% endif %}</a>
     </div>
    </div>
   </div>
{% endfor %}
  <br clear="both" />
 </div>
</div>

{% if issues.total > 0 %}
<div class="content-divider"></div>
<div class="content">
 <a name="issue-summary"></a>
 <label>{% trans "Issue Summary" %}:</label>
 <div class="header">
  <div class="counters">
   <strong>
    <div class="counter">{% trans "Total" %}:</div>
    <div id="total-counter">{{issues.total}}</div>
   </strong>
   <div class="counter">{% trans "Open" %}:</div>
   <div id="open-counter">{{issues.open}}</div>
   <div class="counter">{% trans "Resolved" %}:</div>
   <div id="resolved-counter">{{issues.resolved}}</div>
   <div class="counter">{% trans "Dropped" %}:</div>
   <div id="dropped-counter">{{issues.dropped}}</div>
  </div>
  <div class="clearfix"></div>
  <div class="filters">
   <div class="filter">
    <span><strong>{% trans "Show status:" %}</strong></span>
    <select id="issue-summary-filter">
     <option>{% trans "Open" %}</option>
     <option>{% trans "Dropped" %}</option>
     <option>{% trans "Resolved" %}</option>
     <option>{% trans "All" %}</option>
    </select>
   </div>
  </div>
 </div>
 <div class="issue-table-wrapper">
  <table id="issue-summary-table">
   <thead>
    <tr>
     <th class="comment-id-header">{% trans "Issue ID" %}</th>
     <th class="description-header">{% trans "Description" %}</th>
     <th class="from-header">{% trans "From" %}</th>
     <th class="last-updated-header">{% trans "Last Updated" %}</th>
     <th class="status-header">{% trans "Status" %}</th>
    </tr>
   </thead>
   <tbody>
{% for entry in entries %}
{%  if entry.review %}
{%   for comment in entry.review.get_all_comments %}
{%    if comment.issue_opened %}
    <tr id="summary-table-entry-{{comment.id}}" class="issue {{comment.issue_status|pretty_print_issue_status}}{% if comment.issue_status != 'O' %} hidden{% endif %}">
     <td class="comment-id">{{comment.comment_type|capfirst}} {{comment.id}}</td>
     <td class="summary-table-description"><a class="summary-anchor" issue-id="{{comment.id}}" href="#{{comment.anchor_prefix}}{{comment.id}}">{{comment}}</a></td>
     <td class="reviewer"><a href="{% url user entry.review.user %}" class="user">{{entry.review.user|user_displayname}}</a></td>
     <td class="last-updated" timestamp={{comment.timestamp|date:"U"}}>{{comment.timestamp}}</td>
     <td class="status">{{comment.issue_status|pretty_print_issue_status|capfirst}}</td>
    </tr>
{%    endif %}
{%   endfor %}
{%  endif %}
{% endfor %}
   </tbody>
  </table>
 </div>
</div>
{% endif %}

<script type="text/javascript">
  $(document).ready(function() {
<<<<<<< HEAD
    RB.setFileAttachmentComments({
{% for file_attachment in review_request_details.file_attachments.all %}
=======
    setFileAttachmentComments({
{% for file_attachment in file_attachments %}
>>>>>>> cba6da30
        {{file_attachment.id}}: {% file_attachment_comments file_attachment %}{% if not forloop.last %},{% endif %}
{% endfor %}
    });
  });
</script><|MERGE_RESOLUTION|>--- conflicted
+++ resolved
@@ -13,41 +13,23 @@
   {% blocktrans with review_request.display_id as review_request_id and review_request.get_absolute_url as review_request_url %}
     Review Request <a href="{{review_request_url}}">#{{review_request_id}}</a> -
   {% endblocktrans %}
-<<<<<<< HEAD
   {% if review_request.status == 'S' %}
-   {% blocktrans with review_request_details.time_added|date as dateadded and review_request_details.last_updated|timesince as lastupdated %}
-   Created {{dateadded}} and submitted {{lastupdated}} ago
-   {% endblocktrans %}
-  {% elif review_request.status == 'D' %}
-   {% blocktrans with review_request_details.time_added|date as dateadded and review_request_details.last_updated|timesince as lastupdated %}
-   Created {{dateadded}} and discarded {{lastupdated}} ago
-   {% endblocktrans %}
-  {% elif review_request.status == 'P' %}
-   {% blocktrans with review_request_details.time_added|date as dateadded and review_request_details.last_updated|timesince as lastupdated %}
-   Created {{dateadded}} and updated {{lastupdated}} ago
-   {% endblocktrans %}
-  {% endif %}
-=======
-  {% ifequal review_request.status 'S' %}
    {% blocktrans %}
    Created {{dateadded}} and submitted
    <time class="timesince" datetime="{{lastupdatedraw}}">{{lastupdated}}</time>
    {% endblocktrans %}
-  {% endifequal %}
-  {% ifequal review_request.status 'D' %}
+  {% elif review_request.status == 'D' %}
    {% blocktrans %}
    Created {{dateadded}} and discarded
    <time class="timesince" datetime="{{lastupdatedraw}}">{{lastupdated}}</time>
    {% endblocktrans %}
-  {% endifequal %}
-  {% ifequal review_request.status 'P' %}
+  {% elif review_request.status == 'P' %}
    {% blocktrans %}
    Created {{dateadded}} and updated
    <time class="timesince" datetime="{{lastupdatedraw}}">{{lastupdated}}</time>
    {% endblocktrans %}
-  {% endifequal %}
+  {% endif %}
   {% endwith %}
->>>>>>> cba6da30
   </p>
  </div>
  <table id="details">
@@ -123,14 +105,10 @@
   <label for="testing_done">{% trans "Testing Done" %}:</label>
   <pre id="testing_done" class="editable">{{review_request_details.testing_done|escape}}</pre>
  </div>
-<<<<<<< HEAD
-{% if request.user == review_request.submitter or perms.reviews.can_edit_reviewrequest %}
+{% if request.user.pk == review_request.submitter_id or perms.reviews.can_edit_reviewrequest %}
  <div class="content" id="required-field-legend"><span class="required-flag">*</span> {% trans "Required Field" %}</div>
 {% endif %}
- <div class="content clearfix"{% if review_request_details.screenshots.count == 0 %} style="display: none;"{% endif %}>
-=======
  <div class="content clearfix"{% if not screenshots %} style="display: none;"{% endif %}>
->>>>>>> cba6da30
   <label for="images">{% trans "Screenshots" %}:</label>
   <div id="screenshot-thumbnails">
 {% for image in screenshots %}
@@ -138,26 +116,16 @@
     <div class="screenshot" onclick="javascript:window.location='{{image.get_absolute_url}}'; return false;"><a href="{{image.get_absolute_url}}">{{image.thumb}}</a></div>
     <div class="screenshot-caption">
      <a href="{{image.get_absolute_url}}" class="edit">{% if draft %}{{image.draft_caption|default:image.caption}}{% else %}{{image.caption}}{% endif %}</a>
-<<<<<<< HEAD
-     {% if request.user == review_request.submitter or perms.reviews.delete_screenshot %}
+     {% if request.user.pk == review_request.submitter_id or perms.reviews.delete_screenshot %}
       <a href="#" class="delete"><img src="{% static "rb/images/delete.png" %}" alt="{% trans "Delete Screenshot" %}" /></a>
      {% endif %}
-=======
-     {% ifuserorperm review_request.submitter_id "reviews.delete_screenshot" %}
-      <a href="#" class="delete"><img src="{{MEDIA_URL}}rb/images/delete.png?{{MEDIA_SERIAL}}" alt="{% trans "Delete Screenshot" %}" /></a>
-     {% endifuserorperm %}
->>>>>>> cba6da30
     </div>
    </div>
 {% endfor %}
    <br clear="both" />
   </div>
  </div>
-<<<<<<< HEAD
-<div class="content clearfix"{% if review_request_details.file_attachments.count == 0 %} style="display: none;"{% endif %}>
-=======
 <div class="content clearfix"{% if not file_attachments %} style="display: none;"{% endif %}>
->>>>>>> cba6da30
 <label for="file-list">{% trans "File Attachments" %}:</label>
  <div id="file-list">
 {% for file in file_attachments %}
@@ -170,11 +138,7 @@
       <a href="{{file.get_absolute_url}}">
       <img src="{{file.icon_url}}" />
       {{file.filename}}</a>
-<<<<<<< HEAD
-{% if request.user == review_request.submitter or perms.reviews.delete_file %}
-=======
-{% ifuserorperm review_request.submitter_id "reviews.delete_file" %}
->>>>>>> cba6da30
+{% if request.user.pk == review_request.submitter_id or perms.reviews.delete_file %}
       <a href="#" class="delete">
        <img src="{% static "rb/images/delete.png" %}" alt="{% trans "Delete File" %}" />
       </a>
@@ -257,13 +221,8 @@
 
 <script type="text/javascript">
   $(document).ready(function() {
-<<<<<<< HEAD
     RB.setFileAttachmentComments({
-{% for file_attachment in review_request_details.file_attachments.all %}
-=======
-    setFileAttachmentComments({
 {% for file_attachment in file_attachments %}
->>>>>>> cba6da30
         {{file_attachment.id}}: {% file_attachment_comments file_attachment %}{% if not forloop.last %},{% endif %}
 {% endfor %}
     });
