{% load djblets_utils %}
<html>
 <body style="font-family: Verdana, Arial, Helvetica, Sans-Serif;">
  <table bgcolor="#f9f3c9" width="100%" cellpadding="8" style="border: 1px #c9c399 solid;">
   <tr>
    <td>
     This is an automatically generated e-mail.
    </td>
   </tr>
  </table>

  <p>Hi {{user|user_displayname}},</p>
  <p>
   A new API token has been added to your Review Board account on
<<<<<<< HEAD
   <a href="{{site_url}}">{{site_url}}</a>.
=======
   <a href="{{site_root_url}}">{{site_root_url}}</a>.
>>>>>>> 16d0695b
  </p>
  <p>
   The API token ID starts with <code>{{partial_token}}</code> and was added
   {{api_token.time_added}}.
  </p>
  <p>
   If you did not create this token, you should revoke it on your
   <a href="{{api_token_url}}">API Tokens</a>
   page, change your password, and talk to your administrator.
  </p>
 </body>
</html><|MERGE_RESOLUTION|>--- conflicted
+++ resolved
@@ -12,11 +12,7 @@
   <p>Hi {{user|user_displayname}},</p>
   <p>
    A new API token has been added to your Review Board account on
-<<<<<<< HEAD
-   <a href="{{site_url}}">{{site_url}}</a>.
-=======
    <a href="{{site_root_url}}">{{site_root_url}}</a>.
->>>>>>> 16d0695b
   </p>
   <p>
    The API token ID starts with <code>{{partial_token}}</code> and was added
