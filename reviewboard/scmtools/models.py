from __future__ import unicode_literals

import logging
import uuid
from time import time

from django.contrib.auth.models import User
from django.core.cache import cache
from django.core.exceptions import ImproperlyConfigured, ValidationError
from django.db import models
from django.db import IntegrityError
from django.utils import six, timezone
from django.utils.encoding import python_2_unicode_compatible
from django.utils.functional import cached_property
from django.utils.http import urlquote
from django.utils.six.moves import range
from django.utils.translation import ugettext_lazy as _
from djblets.cache.backend import cache_memoize, make_cache_key
from djblets.db.fields import JSONField
from djblets.log import log_timed

from reviewboard.hostingsvcs.models import HostingServiceAccount
<<<<<<< HEAD
from reviewboard.hostingsvcs.service import get_hosting_service
=======
from reviewboard.scmtools.crypto_utils import (decrypt_password,
                                               encrypt_password)
>>>>>>> 5ea57114
from reviewboard.scmtools.managers import RepositoryManager, ToolManager
from reviewboard.scmtools.signals import (checked_file_exists,
                                          checking_file_exists,
                                          fetched_file, fetching_file)
from reviewboard.scmtools.core import FileNotFoundError
from reviewboard.site.models import LocalSite


@python_2_unicode_compatible
class Tool(models.Model):
    name = models.CharField(max_length=32, unique=True)
    class_name = models.CharField(max_length=128, unique=True)

    objects = ToolManager()

    # Templates can't access variables on a class properly. It'll attempt to
    # instantiate the class, which will fail without the necessary parameters.
    # So, we use these as convenient wrappers to do what the template can't do.
    supports_authentication = property(
        lambda x: x.scmtool_class.supports_authentication)
    supports_raw_file_urls = property(
        lambda x: x.scmtool_class.supports_raw_file_urls)
    supports_ticket_auth = property(
        lambda x: x.scmtool_class.supports_ticket_auth)
    supports_pending_changesets = property(
        lambda x: x.scmtool_class.supports_pending_changesets)
    field_help_text = property(
        lambda x: x.scmtool_class.field_help_text)

    def __str__(self):
        return self.name

    def get_scmtool_class(self):
        if not hasattr(self, '_scmtool_class'):
            path = self.class_name
            i = path.rfind('.')
            module, attr = path[:i], path[i + 1:]

            try:
                mod = __import__(six.binary_type(module), {}, {},
                                 [six.binary_type(attr)])
            except ImportError as e:
                raise ImproperlyConfigured(
                    'Error importing SCM Tool %s: "%s"' % (module, e))

            try:
                self._scmtool_class = getattr(mod, attr)
            except AttributeError:
                raise ImproperlyConfigured(
                    'Module "%s" does not define a "%s" SCM Tool'
                    % (module, attr))

        return self._scmtool_class
    scmtool_class = property(get_scmtool_class)

    class Meta:
        ordering = ("name",)


@python_2_unicode_compatible
class Repository(models.Model):
    ENCRYPTED_PASSWORD_PREFIX = '\t'

    name = models.CharField(max_length=64)
    path = models.CharField(max_length=255)
    mirror_path = models.CharField(max_length=255, blank=True)
    raw_file_url = models.CharField(
        _('Raw file URL mask'),
        max_length=255,
        blank=True,
        help_text=_("A URL mask used to check out a particular revision of a "
                    "file using HTTP. This is needed for repository types "
                    "that can't access remote files natively. "
                    "Use <tt>&lt;revision&gt;</tt> and "
                    "<tt>&lt;filename&gt;</tt> in the URL in place of the "
                    "revision and filename parts of the path."))
    username = models.CharField(max_length=32, blank=True)
    encrypted_password = models.CharField(max_length=128, blank=True,
                                          db_column='password')
    extra_data = JSONField(null=True)

    tool = models.ForeignKey(Tool, related_name="repositories")
    hosting_account = models.ForeignKey(
        HostingServiceAccount,
        related_name='repositories',
        verbose_name=_('Hosting service account'),
        blank=True,
        null=True)

    bug_tracker = models.CharField(
        _('Bug tracker URL'),
        max_length=256,
        blank=True,
        help_text=_("This should be the full path to a bug in the bug tracker "
                    "for this repository, using '%s' in place of the bug ID."))
    encoding = models.CharField(
        max_length=32,
        blank=True,
        help_text=_("The encoding used for files in this repository. This is "
                    "an advanced setting and should only be used if you're "
                    "sure you need it."))
    visible = models.BooleanField(
        _('Show this repository'),
        default=True,
        help_text=_('Use this to control whether or not a repository is '
                    'shown when creating new review requests. Existing '
                    'review requests are unaffected.'))

    archived = models.BooleanField(
        _('Archived'),
        default=False,
        help_text=_("Archived repositories do not show up in lists of "
                    "repositories, and aren't open to new review requests."))

    archived_timestamp = models.DateTimeField(null=True, blank=True)

    # Access control
    local_site = models.ForeignKey(LocalSite,
                                   verbose_name=_('Local site'),
                                   blank=True,
                                   null=True)
    public = models.BooleanField(
        _('publicly accessible'),
        default=True,
        help_text=_('Review requests and files on public repositories are '
                    'visible to anyone. Private repositories must explicitly '
                    'list the users and groups that can access them.'))

    users = models.ManyToManyField(
        User,
        limit_choices_to={'is_active': True},
        blank=True,
        related_name='repositories',
        verbose_name=_('Users with access'),
        help_text=_('A list of users with explicit access to the repository.'))
    review_groups = models.ManyToManyField(
        'reviews.Group',
        limit_choices_to={'invite_only': True},
        blank=True,
        related_name='repositories',
        verbose_name=_('Review groups with access'),
        help_text=_('A list of invite-only review groups whose members have '
                    'explicit access to the repository.'))

    hooks_uuid = models.CharField(
        _('Hooks UUID'),
        max_length=32,
        null=True,
        blank=True,
        help_text=_('Unique identifier used for validating incoming '
                    'webhooks.'))

    objects = RepositoryManager()

    BRANCHES_CACHE_PERIOD = 60 * 5  # 5 minutes
    COMMITS_CACHE_PERIOD_SHORT = 60 * 5  # 5 minutes
    COMMITS_CACHE_PERIOD_LONG = 60 * 60 * 24  # 1 day

    def _set_password(self, value):
        """Sets the password for the repository.

        The password will be stored as an encrypted value, prefixed with a
        tab character in order to differentiate between legacy plain-text
        passwords.
        """
        if value:
            value = encrypt_password(value)

        self.encrypted_password = '%s%s' % (self.ENCRYPTED_PASSWORD_PREFIX,
                                            value)

    def _get_password(self):
        """Returns the password for the repository.

        If a password is stored and encrypted, it will be decrypted and
        returned.

        If the stored password is in plain-text, then it will be encrypted,
        stored in the database, and returned.
        """
        password = self.encrypted_password

        if not password:
            password = None
        elif password.startswith(self.ENCRYPTED_PASSWORD_PREFIX):
            password = decrypt_password(
                password[len(self.ENCRYPTED_PASSWORD_PREFIX):])
        else:
            # This is a plain-text password. Convert it.
            self.password = password
            self.save(update_fields=['encrypted_password'])

        return password

    password = property(_get_password, _set_password)

    def get_scmtool(self):
        cls = self.tool.get_scmtool_class()
        return cls(self)

    @cached_property
    def hosting_service(self):
        if self.hosting_account:
            return self.hosting_account.service

        return None

    @cached_property
    def bug_tracker_service(self):
        """Returns selected bug tracker service if one exists."""
        if self.extra_data.get('bug_tracker_use_hosting'):
            return self.hosting_service
        else:
            bug_tracker_type = self.extra_data.get('bug_tracker_type')
            if bug_tracker_type:
                bug_tracker_cls = get_hosting_service(bug_tracker_type)

                # TODO: we need to figure out some way of storing a second
                # hosting service account for bug trackers.
                return bug_tracker_cls(HostingServiceAccount())

        return None

    @property
    def supports_post_commit(self):
        """Whether or not this repository supports post-commit creation.

        If this is True, the get_branches and get_commits methods will be
        implemented to fetch information about the committed revisions, and
        get_change will be implemented to fetch the actual diff. This is used
        by ReviewRequest.update_from_commit_id.
        """
        hosting_service = self.hosting_service
        if hosting_service:
            return hosting_service.supports_post_commit
        else:
            return self.get_scmtool().supports_post_commit

    def get_credentials(self):
        """Returns the credentials for this repository.

        This returns a dictionary with 'username' and 'password' keys.
        By default, these will be the values stored for the repository,
        but if a hosting service is used and the repository doesn't have
        values for one or both of these, the hosting service's credentials
        (if available) will be used instead.
        """
        username = self.username
        password = self.password

        if self.hosting_account and self.hosting_account.service:
            username = username or self.hosting_account.username
            password = password or self.hosting_account.service.get_password()

        return {
            'username': username,
            'password': password,
        }

    def get_or_create_hooks_uuid(self, max_attempts=20):
        """Returns a hooks UUID, creating one if necessary.

        If a hooks UUID isn't already saved, then this will try to generate one
        that doesn't conflict with any other registered hooks UUID. It will try
        up to `max_attempts` times, and if it fails, None will be returned.
        """
        if not self.hooks_uuid:
            for attempt in range(max_attempts):
                self.hooks_uuid = uuid.uuid4().hex

                try:
                    self.save(update_fields=['hooks_uuid'])
                    break
                except IntegrityError:
                    # We hit a collision with the token value. Try again.
                    self.hooks_uuid = None

            if not self.hooks_uuid:
                s = ('Unable to generate a unique hooks UUID for '
                     'repository %s after %d attempts'
                     % (self.pk, max_attempts))
                logging.error(s)
                raise Exception(s)

        return self.hooks_uuid

    def archive(self, save=True):
        """Archives a repository.

        The repository won't appear in any public lists of repositories,
        and won't be used when looking up repositories. Review requests
        can't be posted against an archived repository.

        New repositories can be created with the same information as the
        archived repository.
        """
        # This should be sufficiently unlikely to create duplicates. time()
        # will use up a max of 8 characters, so we slice the name down to
        # make the result fit in 64 characters
        self.name = 'ar:%s:%x' % (self.name[:50], int(time()))
        self.archived = True
        self.public = False
        self.archived_timestamp = timezone.now()

        if save:
            self.save()

    def get_file(self, path, revision, base_commit_id=None, request=None):
        """Returns a file from the repository.

        This will attempt to retrieve the file from the repository. If the
        repository is backed by a hosting service, it will go through that.
        Otherwise, it will attempt to directly access the repository.
        """
        # We wrap the result of get_file in a list and then return the first
        # element after getting the result from the cache. This prevents the
        # cache backend from converting to unicode, since we're no longer
        # passing in a string and the cache backend doesn't recursively look
        # through the list in order to convert the elements inside.
        #
        # Basically, this fixes the massive regressions introduced by the
        # Django unicode changes.
        return cache_memoize(
            self._make_file_cache_key(path, revision, base_commit_id),
            lambda: [self._get_file_uncached(path, revision, base_commit_id,
                                             request)],
            large_data=True)[0]

    def get_file_exists(self, path, revision, base_commit_id=None,
                        request=None):
        """Returns whether or not a file exists in the repository.

        If the repository is backed by a hosting service, this will go
        through that. Otherwise, it will attempt to directly access the
        repository.

        The result of this call will be cached, making future lookups
        of this path and revision on this repository faster.
        """
        key = self._make_file_exists_cache_key(path, revision, base_commit_id)

        if cache.get(make_cache_key(key)) == '1':
            return True

        exists = self._get_file_exists_uncached(path, revision,
                                                base_commit_id, request)

        if exists:
            cache_memoize(key, lambda: '1')

        return exists

    def get_branches(self):
        """Returns a list of branches."""
        hosting_service = self.hosting_service

        cache_key = make_cache_key('repository-branches:%s' % self.pk)
        if hosting_service:
            branches_callable = lambda: hosting_service.get_branches(self)
        else:
            branches_callable = self.get_scmtool().get_branches

        return cache_memoize(cache_key, branches_callable,
                             self.BRANCHES_CACHE_PERIOD)

    def get_commit_cache_key(self, commit):
        return 'repository-commit:%s:%s' % (self.pk, commit)

    def get_commits(self, branch=None, start=None):
        """Returns a list of commits.

        This is paginated via the 'start' parameter. Any exceptions are
        expected to be handled by the caller.
        """
        hosting_service = self.hosting_service

        commits_kwargs = {
            'branch': branch,
            'start': start,
        }

        if hosting_service:
            commits_callable = \
                lambda: hosting_service.get_commits(self, **commits_kwargs)
        else:
            commits_callable = \
                lambda: self.get_scmtool().get_commits(**commits_kwargs)

        # We cache both the entire list for 'start', as well as each individual
        # commit. This allows us to reduce API load when people are looking at
        # the "new review request" page more frequently than they're pushing
        # code, and will usually save 1 API request when they go to actually
        # create a new review request.
        if branch and start:
            cache_period = self.COMMITS_CACHE_PERIOD_LONG
        else:
            cache_period = self.COMMITS_CACHE_PERIOD_SHORT

        cache_key = make_cache_key('repository-commits:%s:%s:%s'
                                   % (self.pk, branch, start))
        commits = cache_memoize(cache_key, commits_callable,
                                cache_period)

        for commit in commits:
            cache.set(self.get_commit_cache_key(commit.id),
                      commit, self.COMMITS_CACHE_PERIOD_LONG)

        return commits

    def get_change(self, revision):
        """Get an individual change.

        This returns a tuple of (commit message, diff).
        """
        hosting_service = self.hosting_service

        if hosting_service:
            return hosting_service.get_change(self, revision)
        else:
            return self.get_scmtool().get_change(revision)

    def is_accessible_by(self, user):
        """Returns whether or not the user has access to the repository.

        The repository is accessibly by the user if it is public or
        the user has access to it (either by being explicitly on the allowed
        users list, or by being a member of a review group on that list).
        """
        if self.local_site and not self.local_site.is_accessible_by(user):
            return False

        return (self.public or
                user.is_superuser or
                (user.is_authenticated() and
                 (self.review_groups.filter(users__pk=user.pk).count() > 0 or
                  self.users.filter(pk=user.pk).count() > 0)))

    def is_mutable_by(self, user):
        """Returns whether or not the user can modify or delete the repository.

        The repository is mutable by the user if the user is an administrator
        with proper permissions or the repository is part of a LocalSite and
        the user has permissions to modify it.
        """
        return user.has_perm('scmtools.change_repository', self.local_site)

    def save(self, **kwargs):
        """Saves the repository.

        This will perform any data normalization needed, and then save the
        repository to the database.
        """
        # Prevent empty strings from saving in the admin UI, which could lead
        # to database-level validation errors.
        if self.hooks_uuid == '':
            self.hooks_uuid = None

        return super(Repository, self).save(**kwargs)

    def __str__(self):
        return self.name

    def _make_file_cache_key(self, path, revision, base_commit_id):
        """Makes a cache key for fetched files."""
        return "file:%s:%s:%s:%s" % (self.pk, urlquote(path),
                                     urlquote(revision),
                                     urlquote(base_commit_id or ''))

    def _make_file_exists_cache_key(self, path, revision, base_commit_id):
        """Makes a cache key for file existence checks."""
        return "file-exists:%s:%s:%s:%s" % (self.pk, urlquote(path),
                                            urlquote(revision),
                                            urlquote(base_commit_id or ''))

    def _get_file_uncached(self, path, revision, base_commit_id, request):
        """Internal function for fetching an uncached file.

        This is called by get_file if the file isn't already in the cache.
        """
        fetching_file.send(sender=self,
                           path=path,
                           revision=revision,
                           base_commit_id=base_commit_id,
                           request=request)

        if base_commit_id:
            timer_msg = "Fetching file '%s' r%s (base commit ID %s) from %s" \
                        % (path, revision, base_commit_id, self)
        else:
            timer_msg = "Fetching file '%s' r%s from %s" \
                        % (path, revision, self)

        log_timer = log_timed(timer_msg, request=request)

        hosting_service = self.hosting_service

        if hosting_service:
            data = hosting_service.get_file(
                self,
                path,
                revision,
                base_commit_id=base_commit_id)
        else:
            try:
                data = self.get_scmtool().get_file(path, revision)
            except FileNotFoundError:
                if base_commit_id:
                    # Some funky workflows with mq (mercurial) can cause issues
                    # with parent diffs. If we didn't find it with the parsed
                    # revision, and there's a base commit ID, try that.
                    data = self.get_scmtool().get_file(path, base_commit_id)
                else:
                    raise

        log_timer.done()

        fetched_file.send(sender=self,
                          path=path,
                          revision=revision,
                          base_commit_id=base_commit_id,
                          request=request,
                          data=data)

        return data

    def _get_file_exists_uncached(self, path, revision, base_commit_id,
                                  request):
        """Internal function for checking that a file exists.

        This is called by get_file_eixsts if the file isn't already in the
        cache.

        This function is smart enough to check if the file exists in cache,
        and will use that for the result instead of making a separate call.
        """
        # First we check to see if we've fetched the file before. If so,
        # it's in there and we can just return that we have it.
        file_cache_key = make_cache_key(
            self._make_file_cache_key(path, revision, base_commit_id))

        if file_cache_key in cache:
            exists = True
        else:
            # We didn't have that in the cache, so check from the repository.
            checking_file_exists.send(sender=self,
                                      path=path,
                                      revision=revision,
                                      base_commit_id=base_commit_id,
                                      request=request)

            hosting_service = self.hosting_service

            if hosting_service:
                exists = hosting_service.get_file_exists(
                    self,
                    path,
                    revision,
                    base_commit_id=base_commit_id)
            else:
                exists = self.get_scmtool().file_exists(path, revision)

            checked_file_exists.send(sender=self,
                                     path=path,
                                     revision=revision,
                                     base_commit_id=base_commit_id,
                                     request=request,
                                     exists=exists)

        return exists

    def get_encoding_list(self):
        """Returns a list of candidate text encodings for files"""
        encodings = []
        for e in self.encoding.split(','):
            e = e.strip()
            if e:
                encodings.append(e)

        return encodings or ['iso-5589-15']

    def clean(self):
        """Clean method for checking null unique_together constraints.

        Django has a bug where unique_together constraints for foreign keys
        aren't checked properly if one of the relations is null. This means
        that users who aren't using local sites could create multiple groups
        with the same name.
        """
        super(Repository, self).clean()

        if self.local_site is None:
            q = Repository.objects.exclude(pk=self.pk)

            if q.filter(name=self.name).exists():
                raise ValidationError(
                    _('A repository with this name already exists'),
                    params={'field': 'name'})

            if q.filter(path=self.path).exists():
                raise ValidationError(
                    _('A repository with this path already exists'),
                    params={'field': 'path'})

    class Meta:
        verbose_name_plural = "Repositories"
        # TODO: the path:local_site unique constraint causes problems when
        # archiving repositories. We should really remove this constraint from
        # the tables and enforce it in code whenever visible=True
        unique_together = (('name', 'local_site'),
                           ('archived_timestamp', 'path', 'local_site'),
                           ('hooks_uuid', 'local_site'))<|MERGE_RESOLUTION|>--- conflicted
+++ resolved
@@ -20,12 +20,9 @@
 from djblets.log import log_timed
 
 from reviewboard.hostingsvcs.models import HostingServiceAccount
-<<<<<<< HEAD
 from reviewboard.hostingsvcs.service import get_hosting_service
-=======
 from reviewboard.scmtools.crypto_utils import (decrypt_password,
                                                encrypt_password)
->>>>>>> 5ea57114
 from reviewboard.scmtools.managers import RepositoryManager, ToolManager
 from reviewboard.scmtools.signals import (checked_file_exists,
                                           checking_file_exists,
