"""ClearCase SCM provider."""

from __future__ import unicode_literals

import logging
import os
import platform
import re
import subprocess
import sys
import tempfile

from django.conf import settings
from django.utils.encoding import force_unicode
from django.utils.translation import ugettext_lazy as _

from reviewboard.diffviewer.parser import DiffParser
from reviewboard.scmtools.core import SCMTool, HEAD, PRE_CREATION
from reviewboard.scmtools.errors import SCMError, FileNotFoundError

# This specific import is necessary to handle the paths for
# cygwin enabled machines.
if sys.platform.startswith(('win', 'cygwin')):
    import ntpath as cpath
else:
    import posixpath as cpath


_cleartool = None


def get_cleartool():
    """Return the cleartool binary/path name.

    This allows the user to configure a custom path to cleartool, or use a
    wrapper, by setting CC_CTEXEC in the settings_local.py file.

    Returns:
        unicode:
        The name or path of cleartool to use.
    """
    global _cleartool

    if _cleartool is None:
        _cleartool = getattr(settings, 'CC_CTEXEC', None)

        if not _cleartool:
            _cleartool = 'cleartool'

        logging.debug('Using cleartool %s', _cleartool)

    return _cleartool


class ClearCaseTool(SCMTool):
    """ClearCase SCM provider."""

    scmtool_id = 'clearcase'
    name = 'ClearCase'
    field_help_text = {
        'path': _('The absolute path to the VOB.'),
    }
    dependencies = {
        'executables': [get_cleartool()],
    }

    # This regular expression can extract from extended_path pure system path.
    # It is construct from two main parts. The first match is everything from
    # beginning of line to the first occurrence of /. The second match is
    # parts between /main and numbers (file version). This patch assumes each
    # branch present in extended_path was derived from /main and there is no
    # file or directory called "main" in path.
    UNEXTENDED = re.compile(r'^(.+?)/|/?(.+?)/main/?.*?/([0-9]+|CHECKEDOUT)')

    # Currently, snapshot and dynamic views are supported. Automatic views and
    # webviews will be reported as VIEW_UNKNOWN.
    VIEW_SNAPSHOT, VIEW_DYNAMIC, VIEW_UNKNOWN = range(3)

    def __init__(self, repository):
        """Initialize the tool.

        Args:
            repository (reviewboard.scmtools.models.Repository):
                The associated repository object.
        """
        self.repopath = repository.path

        SCMTool.__init__(self, repository)

        self.viewtype = self._get_view_type(self.repopath)

        if self.viewtype == self.VIEW_SNAPSHOT:
            self.client = ClearCaseSnapshotViewClient(self.repopath)
        elif self.viewtype == self.VIEW_DYNAMIC:
            self.client = ClearCaseDynamicViewClient(self.repopath)
        else:
            raise SCMError('Unsupported view type.')

    @staticmethod
    def run_cleartool(cmdline, cwd=None, ignore_errors=False,
                      results_unicode=True):
        """Run cleartool with the given command line.

        Args:
            cmdline (list of unicode):
                The cleartool command-line to execute.

            cwd (unicode, optional):
                The working directory to use for the subprocess.

            ignore_errors (bool, optional):
                Whether to ignore error return codes.

            results_unicode (bool, optional):
                Whether to return unicode or bytes.

        Returns:
            bytes or unicode:
            The output from the command.

        Raises:
            reviewboard.scmtools.errors.SCMError:
                The cleartool execution returned an error code.
        """
        popen_kwargs = {}

        if results_unicode:
            # Popen before Python 3.6 doesn't support the ``encoding``
            # parameter, so we have to use ``universal_newlines`` and then
            # decode later.
            if sys.version_info[:2] >= (3, 6):
                popen_kwargs['encoding'] = 'utf-8'
            else:
                popen_kwargs['universal_newlines'] = True

        # On Windows 7+, executing a process that is marked SUBSYSTEM_CONSOLE
        # (such as cleartool) will pop up a console window, even if output is
        # redirected to a pipe. This hot mess prevents that from happening. If
        # Popen gains a better API to do this, we should switch to that when
        # we can. See https://bugs.python.org/issue30082 for details.
        if sys.platform.startswith('win'):
            si = subprocess.STARTUPINFO()
            si.dwFlags |= subprocess.STARTF_USESHOWWINDOW
            si.wShowWindow = subprocess.SW_HIDE
            popen_kwargs['startupinfo'] = si

        cmdline = [get_cleartool()] + cmdline

        logging.debug('Running %s', subprocess.list2cmdline(cmdline))

        p = subprocess.Popen(
            cmdline,
            stdout=subprocess.PIPE,
            stderr=subprocess.PIPE,
            cwd=cwd,
            **popen_kwargs)

        (results, error) = p.communicate()
        failure = p.returncode

        if failure and not ignore_errors:
            raise SCMError(error)

        # We did not specify ``encoding`` to Popen earlier, so decode now.
        if results_unicode and 'encoding' not in popen_kwargs:
            results = force_unicode(results)

        return results


    def unextend_path(self, extended_path):
        """Remove ClearCase revision and branch information from path.

        ClearCase paths contain additional information about branch and file
        version preceded by @@. This function removes these parts from the
        ClearCase path to make it more readable. For example this function
        converts the extended path::

            /vobs/comm@@/main/122/network@@/main/55/sntp
            @@/main/4/src@@/main/1/sntp.c@@/main/8

        to the the to regular path::

            /vobs/comm/network/sntp/src/sntp.c

        Args:
            extended_path (unicode):
                The path to convert.

        Returns:
            unicode:
            The bare filename.
        """
        if '@@' not in extended_path:
            return HEAD, extended_path

        # The result of regular expression search is a list of tuples. We must
        # flatten this to a single list. b is first because it frequently
        # occurs in tuples. Before that remove @@ from path.
        unextended_chunks = [
            b or a
            for a, b, foo in self.UNEXTENDED.findall(
                extended_path.replace('@@', ''))
        ]

        if sys.platform.startswith('win'):
            # Properly handle full (with drive letter) and UNC paths.
            if unextended_chunks[0].endswith(':'):
                unextended_chunks[0] = '%s\\' % unextended_chunks[0]
            elif unextended_chunks[0] == '/' or unextended_chunks[0] == os.sep:
                unextended_chunks[0] = '\\\\'

        # Purpose of realpath is remove parts like /./ generated by
        # ClearCase when vobs branch was fresh created.
        unextended_path = cpath.realpath(
            cpath.join(*unextended_chunks)
        )

        revision = extended_path.rsplit('@@', 1)[1]
        if revision.endswith('CHECKEDOUT'):
            revision = HEAD

        return (revision, unextended_path)

    def normalize_path_for_display(self, filename, extra_data=None, **kwargs):
        """Normalize a path from a diff for display to the user.

        This will strip away information about the branch, version, and
        repository path, returning an unextended path relative to the view.

        Args:
            filename (unicode):
                The filename/path to normalize.

            extra_data (dict, optional):
                Extra data stored for the diff this file corresponds to.
                This may be empty or ``None``. Subclasses should not assume the
                presence of anything here.

            **kwargs (dict, unused):
                Additional keyword arguments.

        Returns:
            unicode:
            The resulting filename/path.

        """
        return cpath.relpath(self.unextend_path(filename)[1], self.repopath)

    def get_repository_info(self):
        """Return repository information.

        Returns:
            dict:
            A dictionary containing information for the repository, including
            the VOB tag and UUID.
        """
        vobstag = self._get_vobs_tag(self.repopath)
        return {
            'repopath': self.repopath,
            'uuid': self._get_vobs_uuid(vobstag)
        }

    def _get_view_type(self, repopath):
        """Return the ClearCase view type for the given path.

        Args:
            repopath (unicode):
                The repository path.

        Returns:
            int:
            One of :py:attr:`VIEW_SNAPSHOT`, :py:attr:`VIEW_DYNAMIC`, or
            :py:attr:`VIEW_UNKNOWN`.

        Raises:
            reviewboard.scmtools.errors.SCMError:
                An error occurred when finding the view type.
        """
        result = self.run_cleartool(
            ['lsview', '-full', '-properties', '-cview'],
            cwd=repopath)

        for line in result.splitlines(True):
            splitted = line.split(' ')

            if splitted[0] == 'Properties:':
                if 'snapshot' in splitted:
                    return self.VIEW_SNAPSHOT
                elif 'dynamic' in splitted:
                    return self.VIEW_DYNAMIC

        return self.VIEW_UNKNOWN

    def _get_vobs_tag(self, repopath):
        """Return the VOB tag for the given path.

        Args:
            repopath (unicode):
                The repository path.

        Returns:
            unicode:
            The VOB tag for the repository at the given path.

        Raises:
            reviewboard.scmtools.errors.SCMError:
                An error occurred when finding the VOB tag.
        """
        result = self.run_cleartool(
            ['describe', '-short', 'vob:.'],
            cwd=repopath)

        return result.rstrip()

    def _get_vobs_uuid(self, vobstag):
        """Return the UUID for the given VOB tag.

        Args:
            vobstag (unicode):
                The VOB tag.

        Returns:
            unicode:
            The UUID associated with the given VOB tag.

        Raises:
            reviewboard.scmtools.errors.SCMError:
                An error occurred when finding the UUID.
        """
        result = self.run_cleartool(
            ['lsvob', '-long', vobstag],
            cwd=self.repopath)

        for line in result.splitlines(True):
            if line.startswith('Vob family uuid:'):
                return line.split(' ')[-1].rstrip()

        raise SCMError('Unable to find family uuid for vob: %s' % vobstag)

    def _get_element_kind(self, extended_path):
        """Return the element type of a VOB element.

        Args:
            extended_path (unicode):
                The path of the element, including revision information.

        Returns:
            unicode:
            The element type of the given element.

        Raises:
            reviewboard.scmtools.errors.SCMError:
                An error occurred when finding the element type.
        """
        result = self.run_cleartool(
            ['desc', '-fmt', '%m', extended_path],
            cwd=self.repopath)

        return result.strip()

    def get_file(self, extended_path, revision=HEAD, **kwargs):
        """Return content of file or list content of directory.

        Args:
            extended_path (unicode):
                The path of the element, including revision information.

            revision (reviewboard.scmtools.core.Revision, optional):
                Revision information. This will be either
                :py:data:`~reviewboard.scmtools.core.PRE_CREATION` (new file),
                or :py:data:`~reviewboard.scmtools.core.HEAD` (signifying to
                use the revision information included in ``extended_path``).

            **kwargs (dict, optional):
                Additional unused keyword arguments.

        Returns:
            bytes:
            The contents of the element.

        Raises:
            reviewboard.scmtools.errors.FileNotFoundError:
                The given ``extended_path`` did not match a valid element.

            reviewboard.scmtools.errors.SCMError:
                Another error occurred.
        """
        if not extended_path:
            raise FileNotFoundError(extended_path, revision)

        if revision == PRE_CREATION:
            return ''

        if self.viewtype == self.VIEW_SNAPSHOT:
            # Get the path to (presumably) file element (remove version)
            # The '@@' at the end of file_path is required.
            file_path = extended_path.rsplit('@@', 1)[0] + '@@'
            okind = self._get_element_kind(file_path)

            if okind == 'directory element':
                raise SCMError('Directory elements are unsupported.')
            elif okind == 'file element':
                output = self.client.cat_file(extended_path)
            else:
                raise FileNotFoundError(extended_path)
        else:
            if cpath.isdir(extended_path):
                output = self.client.list_dir(extended_path)
            elif cpath.exists(extended_path):
                output = self.client.cat_file(extended_path)
            else:
                raise FileNotFoundError(extended_path)

        return output

<<<<<<< HEAD
    def parse_diff_revision(self, filename, revision, *args, **kwargs):
        """Parse and return a filename and revision from a diff.

        Args:
            filename (bytes):
                The filename as represented in the diff.

            revision (bytes):
                The revision as represented in the diff.

            *args (tuple, unused):
                Unused positional arguments.

            **kwargs (dict, unused):
                Unused keyword arguments.

        Returns:
            tuple:
            A tuple containing two items:

            1. The normalized filename as a byte string.
            2. The normalized revision as a byte string or a
               :py:class:`~reviewboard.scmtools.core.Revision`.
        """
        assert isinstance(filename, bytes), (
            'filename must be a byte string, not %r' % type(filename))
        assert isinstance(revision, bytes), (
            'revision must be a byte string, not %r' % type(revision))

        if filename.endswith(os.path.join(os.sep, 'main',
                                          '0').encode('utf-8')):
=======
    def parse_diff_revision(self, extended_path, revision_str,
                            *args, **kwargs):
        """Return a parsed filename and revision as represented in a diff.

        In the diffs for ClearCase, the revision is actually part of the file
        path. The ``revision_str`` argument contains modification timestamps.

        Args:
            extended_path (unicode):
                The file path, including revision information.

            revision_str (unicode, unused):
                The file modification timestamp.

            *args (tuple, unused):
                Additional unused positional arguments.

            **kwargs (dict, unused):
                Additional unused keyword arguments.

        Returns:
            tuple:
            A 2-tuple consisting of the extended path and revision.
        """
        if extended_path.endswith(os.path.join(os.sep, 'main', '0')):
>>>>>>> 6ee48355
            revision = PRE_CREATION
        elif filename.endswith(b'CHECKEDOUT') or b'@@' not in filename:
            revision = HEAD
        else:
            revision = filename.rsplit(b'@@', 1)[1]

        return filename, revision

    def get_parser(self, data):
        """Return the diff parser for a ClearCase diff.

        Args:
            data (bytes):
                The diff data.

        Returns:
            ClearCaseDiffParser:
            The diff parser.
        """
        return ClearCaseDiffParser(data,
                                   self.repopath,
                                   self._get_vobs_tag(self.repopath))


class ClearCaseDiffParser(DiffParser):
    """Special parser for ClearCase diffs created with RBTools."""

    SPECIAL_REGEX = re.compile(r'^==== (\S+) (\S+) ====$')

    def __init__(self, data, repopath, vobstag):
        """Initialize the parser.

        Args:
            data (bytes):
                The diff data.

            repopath (unicode):
                The path to the repository.

            vobstag (unicode):
                The VOB tag for the repository.
        """
        self.repopath = repopath
        self.vobstag = vobstag
        super(ClearCaseDiffParser, self).__init__(data)

    def parse_diff_header(self, linenum, info):
        """Parse a diff header.

        Paths for the same file may differ from paths in developer view because
        it depends from configspec and this is custom so we translate oids,
        attached by RBTools, to filenames to get paths working well inside
        clearcase view on reviewboard side.

        Args:
            linenum (int):
                The line number to start parsing at.

            info (dict):
                The diff info data to populate.

        Returns:
            int:
            The line number after the end of the diff header.
        """
        # Because ==== oid oid ==== is present after each header
        # parse standard +++ and --- headers at the first place
        linenum = super(ClearCaseDiffParser, self).parse_diff_header(
            linenum, info)

        # Parse for filename.
        m = self.SPECIAL_REGEX.match(self.lines[linenum])

        if m:
            # When using ClearCase in multi-site mode, data replication takes
            # much time, including oid. As said above, oid is used to retrieve
            # filename path independent of developer view.
            # When an oid is not found on server side an exception is thrown
            # and review request submission fails.
            # However at this time origFile and newFile info have already been
            # filled by super.parse_diff_header and contain client side paths,
            # client side paths are enough to start reviewing.
            # So we can safely catch exception and restore client side paths
            # if not found.
            # Note: origFile and newFile attributes are not defined when
            # managing binaries, so init to '' as fallback.
            current_filename = info.get('origFile', '')

            try:
                info['origFile'] = self._oid2filename(m.group(1))
            except Exception:
                logging.debug('oid (%s) not found, get filename from client',
                              m.group(1))
                info['origFile'] = self.client_relpath(current_filename)

            current_filename = info.get('newFile', '')

            try:
                info['newFile'] = self._oid2filename(m.group(2))
            except Exception:
                logging.debug('oid (%s) not found, get filename from client',
                              m.group(2))
                info['newFile'] = self.client_relpath(current_filename)

            linenum += 1

            if (linenum < len(self.lines) and
                (self.lines[linenum].startswith((b'Binary files ',
                                                 b'Files ')))):
                # To consider filenames translated from oids
                # origInfo and newInfo keys must exists.
                # Other files already contain this values field
                # by timestamp from +++/--- diff header.
                info['origInfo'] = ''
                info['newInfo'] = ''

                # Binary files need add origInfo and newInfo manually
                # because they don't have diff's headers (only oids).
                info['binary'] = True
                linenum += 1

        return linenum

    def _oid2filename(self, oid):
        """Convert an oid to a filename.

        Args:
            oid (unicode):
                The given oid.

        Returns:
            unicode:
            The filename of the element relative to the repopath.

        Raises:
            reviewboard.scmtools.errors.SCMError:
                An error occurred while finding the filename.
        """
        result = ClearCaseTool.run_cleartool(
            ['describe', '-fmt', '%En@@%Vn', 'oid:%s' % oid],
            cwd=self.repopath)

        drive = os.path.splitdrive(self.repopath)[0]

        if drive:
            result = os.path.join(drive, result)

        return cpath.relpath(result, self.repopath)

    def client_relpath(self, filename):
        """Normalize a client view path.

        Args:
            filename (unicode):
                A path in a client view.

        Returns:
            unicode:
            The relative path against the vobstag.
        """
        try:
            path, revision = filename.split('@@', 1)
        except ValueError:
            path = filename
            revision = None

        relpath = ''
        logging.debug('vobstag: %s, path: %s', self.vobstag, path)

        while True:
            # An error should be raised if vobstag cannot be reached.
            if path == '/':
                logging.debug('vobstag not found in path, use client filename')
                return filename

            # Vobstag reach, relpath can be returned.
            if path.endswith(self.vobstag):
                break

            path, basename = os.path.split(path)

            # Init relpath with basename.
            if len(relpath) == 0:
                relpath = basename
            else:
                relpath = os.path.join(basename, relpath)

        logging.debug('relpath: %s', relpath)

        if revision:
            relpath = relpath + '@@' + revision

        return relpath


class ClearCaseDynamicViewClient(object):
    """A client for ClearCase dynamic views."""

    def __init__(self, path):
        """Initialize the client.

        Args:
            path (unicode):
                The path of the view.
        """
        self.path = path

    def cat_file(self, extended_path):
        """Return the contents of a file at a given revision.

        Args:
            extended_path (unicode):
                The file to fetch. This includes revision information.

        Returns:
            bytes:
            The contents of the file.
        """
        # As we are in a dynamic view, we can use the extended pathname to
        # access the file directly.
        with open(extended_path, 'rb') as f:
            return f.read()

    def list_dir(self, extended_path):
        """Return a directory listing of the given path.

        Args:
            extended_path (unicode):
                The path to the directory. This includes revision information.

        Returns:
            unicode:
            The contents of the given directory.
        """
        # As we are in a dynamic view, we can use the extended pathname to
        # access the directory directly.
        return ''.join([
            '%s\n' % s
            for s in sorted(os.listdir(extended_path))
        ])


class ClearCaseSnapshotViewClient(object):
    """A client for ClearCase snapshot views."""

    def __init__(self, path):
        """Initialize the client.

        Args:
            path (unicode):
                The path of the view.
        """
        self.path = path

    def cat_file(self, extended_path):
        """Return the contents of a file at a given revision.

        Args:
            extended_path (unicode):
                The file to fetch. This includes revision information.

        Returns:
            bytes:
            The contents of the file.

        Raises:
            reviewboard.scmtools.errors.FileNotFoundError:
                The given ``extended_path`` did not match a valid element.
        """
        # In a snapshot view, we cannot directly access the file. Use cleartool
        # to pull the desired revision into a temp file.
        temp = tempfile.NamedTemporaryFile()

        # Close and delete the existing file so we can write to it.
        temp.close()

        try:
            ClearCaseTool.run_cleartool(
                ['get', '-to', temp.name, extended_path])
        except SCMError:
            raise FileNotFoundError(extended_path)

        try:
            with open(temp.name, 'rb') as f:
                return f.read()
        except Exception:
            raise FileNotFoundError(extended_path)
        finally:
            try:
                os.unlink(temp.name)
            except Exception:
                pass<|MERGE_RESOLUTION|>--- conflicted
+++ resolved
@@ -414,9 +414,11 @@
 
         return output
 
-<<<<<<< HEAD
     def parse_diff_revision(self, filename, revision, *args, **kwargs):
         """Parse and return a filename and revision from a diff.
+
+        In the diffs for ClearCase, the revision is actually part of the file
+        path. The ``revision_str`` argument contains modification timestamps.
 
         Args:
             filename (bytes):
@@ -446,33 +448,6 @@
 
         if filename.endswith(os.path.join(os.sep, 'main',
                                           '0').encode('utf-8')):
-=======
-    def parse_diff_revision(self, extended_path, revision_str,
-                            *args, **kwargs):
-        """Return a parsed filename and revision as represented in a diff.
-
-        In the diffs for ClearCase, the revision is actually part of the file
-        path. The ``revision_str`` argument contains modification timestamps.
-
-        Args:
-            extended_path (unicode):
-                The file path, including revision information.
-
-            revision_str (unicode, unused):
-                The file modification timestamp.
-
-            *args (tuple, unused):
-                Additional unused positional arguments.
-
-            **kwargs (dict, unused):
-                Additional unused keyword arguments.
-
-        Returns:
-            tuple:
-            A 2-tuple consisting of the extended path and revision.
-        """
-        if extended_path.endswith(os.path.join(os.sep, 'main', '0')):
->>>>>>> 6ee48355
             revision = PRE_CREATION
         elif filename.endswith(b'CHECKEDOUT') or b'@@' not in filename:
             revision = HEAD
