--- conflicted
+++ resolved
@@ -599,25 +599,15 @@
             path = filename
             revision = None
 
-<<<<<<< HEAD
-        relpath = ''
-        logger.debug('vobstag: %s, path: %s', self.vobstag, path)
-=======
         relpath = b''
         tries = 0
         vobtag_bytes = self.vobstag.encode('utf-8')
-        logging.debug('vobstag: %s, path: %s', self.vobstag, path)
->>>>>>> c34959b7
+        logger.debug('vobstag: %s, path: %s', self.vobstag, path)
 
         while tries < 20:
             # An error should be raised if vobstag cannot be reached.
-<<<<<<< HEAD
-            if path == '/':
+            if path == b'/':
                 logger.debug('vobstag not found in path, use client filename')
-=======
-            if path == b'/':
-                logging.debug('vobstag not found in path, use client filename')
->>>>>>> c34959b7
                 return filename
 
             # Vobstag reach, relpath can be returned.
@@ -632,20 +622,16 @@
             else:
                 relpath = os.path.join(basename, relpath)
 
-<<<<<<< HEAD
-        logger.debug('relpath: %s', relpath)
-=======
             tries += 1
         else:
             # A correctly formatted diff from RBTools will have the vobtag in
             # the filenames, but if its not there, we don't want to infinitely
             # loop trying to find it.
-            logging.debug('Failed to find vobtag prefix in filename %s, '
-                          'aborting',
-                          filename)
-
-        logging.debug('relpath: %s', relpath)
->>>>>>> c34959b7
+            logger.debug('Failed to find vobtag prefix in filename %s, '
+                         'aborting',
+                         filename)
+
+        logger.debug('relpath: %s', relpath)
 
         if revision:
             relpath = relpath + b'@@' + revision
