--- conflicted
+++ resolved
@@ -5,12 +5,8 @@
 from errno import ECONNREFUSED
 from tempfile import mkdtemp
 
-<<<<<<< HEAD
-=======
-import nose
 from paramiko.ssh_exception import NoValidConnectionsError
 
->>>>>>> 2ed51aa4
 from reviewboard.scmtools.core import HEAD
 from reviewboard.scmtools.errors import SCMError, AuthenticationError
 from reviewboard.scmtools.models import Repository
@@ -76,25 +72,15 @@
 
         try:
             tool.check_repository(repo_path)
-<<<<<<< HEAD
-        except SocketError as e:
-            if e.errno == ECONNREFUSED:
-                # This box likely isn't set up for this test.
-                SCMTestCase._can_test_ssh = False
-
-                raise unittest.SkipTest(
-                    'Cannot perform SSH access tests. No local SSH service is '
-                    'running.')
-            else:
-                raise
-=======
         except NoValidConnectionsError:
+            # This box likely isn't set up for this test.
             SCMTestCase._can_test_ssh = False
 
-            raise nose.SkipTest(
+            raise unittest.SkipTest(
                 'Cannot perform SSH access tests. No local SSH service is '
                 'running.')
->>>>>>> 2ed51aa4
+        else:
+            raise
 
         if filename:
             self.assertNotEqual(tool.get_file(filename, HEAD), None)
