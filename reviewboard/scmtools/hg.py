from __future__ import unicode_literals

import logging

from django.utils import six
from django.utils.six.moves.urllib.parse import quote as urllib_quote
from djblets.util.filesystem import is_exe_in_path

from reviewboard.diffviewer.parser import DiffParser, DiffParserError
from reviewboard.scmtools.git import GitDiffParser
from reviewboard.scmtools.core import \
    FileNotFoundError, SCMClient, SCMTool, HEAD, PRE_CREATION, UNKNOWN


class HgTool(SCMTool):
    name = "Mercurial"
    dependencies = {
        'modules': ['mercurial'],
    }

    def __init__(self, repository):
        super(HgTool, self).__init__(repository)

        if not is_exe_in_path('hg'):
            # This is technically not the right kind of error, but it's the
            # pattern we use with all the other tools.
            raise ImportError

        if repository.path.startswith('http'):
            credentials = repository.get_credentials()

            self.client = HgWebClient(repository.path,
                                      credentials['username'],
                                      credentials['password'])
        else:
            self.client = HgClient(repository.path, repository.local_site)

<<<<<<< HEAD
    def get_file(self, path, revision=HEAD):
        return self.client.cat_file(path, six.text_type(revision))
=======
        self.uses_atomic_revisions = True

    def get_file(self, path, revision=HEAD, base_commit_id=None, **kwargs):
        if base_commit_id is not None:
            base_commit_id = six.text_type(base_commit_id)

        return self.client.cat_file(
            path,
            six.text_type(revision),
            base_commit_id=base_commit_id)
>>>>>>> afe8562c

    def parse_diff_revision(self, file_str, revision_str, *args, **kwargs):
        revision = revision_str
        if file_str == "/dev/null":
            revision = PRE_CREATION
        if not revision_str:
            revision = UNKNOWN
        return file_str, revision

    def get_diffs_use_absolute_paths(self):
        return True

    def get_fields(self):
        return ['diff_path', 'parent_diff_path']

    def get_parser(self, data):
        hg_position = data.find(b'diff -r')
        git_position = data.find(b'diff --git')

        if git_position > -1 and (git_position < hg_position or
                                  hg_position == -1):
            return HgGitDiffParser(data)
        else:
            return HgDiffParser(data)

    @classmethod
    def check_repository(cls, path, username=None, password=None,
                         local_site_name=None):
        """Performs checks on a repository to test its validity."""
        super(HgTool, cls).check_repository(path, username, password,
                                            local_site_name)

        # Create a client. This will fail if the repository doesn't exist.
        if path.startswith('http'):
            HgWebClient(path, username, password)
        else:
            HgClient(path, local_site_name)


class HgDiffParser(DiffParser):
    """
    This class is able to extract Mercurial changeset ids, and
    replaces /dev/null with a useful name
    """

    def __init__(self, data):
        self.new_changeset_id = None
        self.orig_changeset_id = None

        return super(HgDiffParser, self).__init__(data)

    def parse_special_header(self, linenum, info):
        diff_line = self.lines[linenum]
        split_line = diff_line.split()

        if diff_line.startswith(b"# Node ID") and len(split_line) == 4:
            self.new_changeset_id = split_line[3]
        elif diff_line.startswith(b"# Parent") and len(split_line) == 3:
            self.orig_changeset_id = split_line[2]
        elif diff_line.startswith(b"diff -r"):
            # diff between two revisions are in the following form:
            #  "diff -r abcdef123456 -r 123456abcdef filename"
            # diff between a revision and the working copy are like:
            #  "diff -r abcdef123456 filename"
            try:
                # ordinary hg diffs don't record renames, so
                # new file always == old file
                if len(split_line) > 4 and split_line[3] == b'-r':
                    # Committed revision
                    name_start_ix = 5
                    info['newInfo'] = split_line[4]
                else:
                    # Uncommitted revision
                    name_start_ix = 3
                    info['newInfo'] = "Uncommitted"

                info['newFile'] = info['origFile'] = b' '.join(
                    split_line[name_start_ix:])
                info['origInfo'] = split_line[2]
                info['origChangesetId'] = split_line[2]
                self.orig_changeset_id = split_line[2]
            except ValueError:
                raise DiffParserError("The diff file is missing revision "
                                      "information", linenum)
            linenum += 1

        return linenum

    def parse_diff_header(self, linenum, info):
        if (linenum <= len(self.lines) and
            self.lines[linenum].startswith(b"Binary file ")):
            info['binary'] = True
            linenum += 1

        if self._check_file_diff_start(linenum, info):
            linenum += 2

        return linenum

    def get_orig_commit_id(self):
        return self.orig_changeset_id

    def _check_file_diff_start(self, linenum, info):
        if (linenum + 1 < len(self.lines) and
            (self.lines[linenum].startswith(b'--- ') and
             self.lines[linenum + 1].startswith(b'+++ '))):
            # check if we're a new file
            if self.lines[linenum].split()[1] == b"/dev/null":
                info['origInfo'] = PRE_CREATION

            # Check if this is a deleted file.
            if self.lines[linenum + 1].split()[1] == b'/dev/null':
                info['deleted'] = True

            return True
        else:
            return False


class HgGitDiffParser(GitDiffParser):
    """Parser for git diffs which understands mercurial headers."""

    def parse(self):
        """Parse the diff returning a list of File objects.

        This will first parse special mercurial headers if they exist
        and then use the GitDiffParser functionality to parse the
        remainder of the diff.
        """
        # We need to parse out the commit information from the
        # commented header mercurial outputs.
        linenum = 0

        while self.lines[linenum].startswith(b'#'):
            line = self.lines[linenum]
            split_line = line.split()
            linenum += 1

            if line.startswith(b"# Node ID") and len(split_line) == 4:
                self.new_commit_id = split_line[3]
            elif line.startswith(b"# Parent") and len(split_line) == 3:
                self.base_commit_id = split_line[2]

        return super(HgGitDiffParser, self).parse()

    def get_orig_commit_id(self):
        """Return base commit, either parsed from the header or None."""
        return self.base_commit_id


class HgWebClient(SCMClient):
    FULL_FILE_URL = '%(url)s/%(rawpath)s/%(revision)s/%(quoted_path)s'

    def __init__(self, path, username, password):
        super(HgWebClient, self).__init__(path, username=username,
                                          password=password)

        logging.debug('Initialized HgWebClient with url=%r, username=%r',
                      self.path, self.username)

    def cat_file(self, path, rev='tip', base_commit_id=None):
        # If the base commit id is provided it should override anything
        # that was parsed from the diffs.
        if rev != PRE_CREATION and base_commit_id is not None:
            rev = base_commit_id

        if rev == HEAD or rev == UNKNOWN:
            rev = "tip"
        elif rev == PRE_CREATION:
            rev = ""

        for rawpath in ["raw-file", "raw", "hg-history"]:
            try:
                url = self.FULL_FILE_URL % {
                    'url': self.path.rstrip('/'),
                    'rawpath': rawpath,
                    'revision': rev,
                    'quoted_path': urllib_quote(path.lstrip('/')),
                }

                return self.get_file_http(url, path, rev)
            except Exception:
                # It failed. Error was logged and we may try again.
                pass

        raise FileNotFoundError(path, rev)


class HgClient(SCMClient):
    def __init__(self, path, local_site):
        super(HgClient, self).__init__(path)
        self.default_args = None

        if local_site:
            self.local_site_name = local_site.name
        else:
            self.local_site_name = None

    def cat_file(self, path, rev='tip', base_commit_id=None):
        # If the base commit id is provided it should override anything
        # that was parsed from the diffs.
        if rev != PRE_CREATION and base_commit_id is not None:
            rev = base_commit_id

        if rev == HEAD:
            rev = "tip"
        elif rev == PRE_CREATION:
            rev = ""

        if path:
            p = self._run_hg(['cat', '--rev', rev, path])
            contents = p.stdout.read()
            failure = p.wait()

            if not failure:
                return contents

        raise FileNotFoundError(path, rev)

    def _calculate_default_args(self):
        self.default_args = [
            '--noninteractive',
            '--repository', self.path,
            '--cwd', self.path,
        ]

        # We need to query hg for the current SSH configuration. Note
        # that _run_hg is calling this function, and this function is then
        # (through _get_hg_config) calling _run_hg, but it's okay. Due to
        # having set a good default for self.default_args above, there's no
        # issue of an infinite loop.
        hg_ssh = self._get_hg_config('ui.ssh')

        if not hg_ssh:
            logging.debug('Using rbssh for mercurial')

            if self.local_site_name:
                hg_ssh = 'rbssh --rb-local-site=%s' % self.local_site_name
            else:
                hg_ssh = 'rbssh'

            self.default_args.extend([
                '--config', 'ui.ssh=%s' % hg_ssh,
            ])
        else:
            logging.debug('Found configured ssh for mercurial: %s' % hg_ssh)

    def _get_hg_config(self, config_name):
        p = self._run_hg(['showconfig', config_name])
        contents = p.stdout.read()
        failure = p.wait()

        if failure:
            # Just assume it's empty.
            return None

        return contents.strip()

    def _run_hg(self, args):
        """Runs the Mercurial command, returning a subprocess.Popen."""
        if not self.default_args:
            self._calculate_default_args()

        return SCMTool.popen(
            ['hg'] + self.default_args + args,
            local_site_name=self.local_site_name)<|MERGE_RESOLUTION|>--- conflicted
+++ resolved
@@ -35,12 +35,6 @@
         else:
             self.client = HgClient(repository.path, repository.local_site)
 
-<<<<<<< HEAD
-    def get_file(self, path, revision=HEAD):
-        return self.client.cat_file(path, six.text_type(revision))
-=======
-        self.uses_atomic_revisions = True
-
     def get_file(self, path, revision=HEAD, base_commit_id=None, **kwargs):
         if base_commit_id is not None:
             base_commit_id = six.text_type(base_commit_id)
@@ -49,7 +43,6 @@
             path,
             six.text_type(revision),
             base_commit_id=base_commit_id)
->>>>>>> afe8562c
 
     def parse_diff_revision(self, file_str, revision_str, *args, **kwargs):
         revision = revision_str
