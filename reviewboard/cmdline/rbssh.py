#!/usr/bin/env python
#
# rbssh.py -- A custom SSH client for use in Review Board.
#
# This is used as an ssh replacement that can be used across platforms with
# a custom .ssh directory. OpenSSH doesn't respect $HOME, instead reading
# /etc/passwd directly, which causes problems for us. Using rbssh, we can
# work around this.
#
#
# Copyright (c) 2010-2011  Beanbag, Inc.
#
# Permission is hereby granted, free of charge, to any person obtaining
# a copy of this software and associated documentation files (the
# "Software"), to deal in the Software without restriction, including
# without limitation the rights to use, copy, modify, merge, publish,
# distribute, sublicense, and/or sell copies of the Software, and to
# permit persons to whom the Software is furnished to do so, subject to
# the following conditions:
#
# The above copyright notice and this permission notice shall be included
# in all copies or substantial portions of the Software.
#
# THE SOFTWARE IS PROVIDED "AS IS", WITHOUT WARRANTY OF ANY KIND,
# EXPRESS OR IMPLIED, INCLUDING BUT NOT LIMITED TO THE WARRANTIES OF
# MERCHANTABILITY, FITNESS FOR A PARTICULAR PURPOSE AND NONINFRINGEMENT.
# IN NO EVENT SHALL THE AUTHORS OR COPYRIGHT HOLDERS BE LIABLE FOR ANY
# CLAIM, DAMAGES OR OTHER LIABILITY, WHETHER IN AN ACTION OF CONTRACT,
# TORT OR OTHERWISE, ARISING FROM, OUT OF OR IN CONNECTION WITH THE
# SOFTWARE OR THE USE OR OTHER DEALINGS IN THE SOFTWARE.
#

from __future__ import unicode_literals

import getpass
import logging
import os
import select
import sys
import warnings
from optparse import OptionParser

if str('RBSITE_PYTHONPATH') in os.environ:
    for path in reversed(os.environ[str('RBSITE_PYTHONPATH')].split(str(':'))):
        sys.path.insert(1, path)

<<<<<<< HEAD
=======
os.environ[str('DJANGO_SETTINGS_MODULE')] = \
    str('reviewboard.cmdline.conf.rbssh.settings')

>>>>>>> aa2a76b9
import django
import paramiko
from django.utils import six

from reviewboard import get_version_string


DEBUG = os.getenv('DEBUG_RBSSH')
DEBUG_LOGDIR = os.getenv('RBSSH_LOG_DIR')

SSH_PORT = 22

options = None


if DEBUG:
    debug = logging.debug
else:
    debug = lambda *args, **kwargs: None


class PlatformHandler(object):
    """A generic base class for wrapping platform-specific operations.

    This should be subclassed for each major platform.
    """

    def __init__(self, channel):
        """Initialize the handler."""
        self.channel = channel

        if six.PY3:
            self.write_stdout = sys.stdout.buffer.write
            self.write_stderr = sys.stderr.buffer.write
        else:
            self.write_stdout = sys.stdout.write
            self.write_stderr = sys.stderr.write

    def shell(self):
        """Open a shell."""
        raise NotImplementedError

    def transfer(self):
        """Transfer data over the channel."""
        raise NotImplementedError

    def process_channel(self, channel):
        """Process the given channel."""
        if channel.closed:
            return False

        debug('!! process_channel\n')

        if channel.recv_ready():
            data = channel.recv(4096)

            if not data:
                debug('!! stdout empty\n')
                return False

            self.write_stdout(data)
            sys.stdout.flush()

        if channel.recv_stderr_ready():
            data = channel.recv_stderr(4096)

            if not data:
                debug('!! stderr empty\n')
                return False

            self.write_stderr(data)
            sys.stderr.flush()

        if channel.exit_status_ready():
            debug('!!! exit_status_ready\n')
            return False

        return True

    def process_stdin(self, channel):
        """Read data from stdin and send it over the channel."""
        debug('!! process_stdin\n')

        try:
            buf = os.read(sys.stdin.fileno(), 1)
        except OSError:
            buf = None

        if not buf:
            debug('!! stdin empty\n')
            return False

        channel.send(buf)

        return True


class PosixHandler(PlatformHandler):
    """A platform handler for POSIX-type platforms."""

    def shell(self):
        """Open a shell."""
        import termios
        import tty

        oldtty = termios.tcgetattr(sys.stdin)

        try:
            tty.setraw(sys.stdin.fileno())
            tty.setcbreak(sys.stdin.fileno())

            self.handle_communications()
        finally:
            termios.tcsetattr(sys.stdin, termios.TCSADRAIN, oldtty)

    def transfer(self):
        """Transfer data over the channel."""
        import fcntl

        fd = sys.stdin.fileno()
        fl = fcntl.fcntl(fd, fcntl.F_GETFL)
        fcntl.fcntl(fd, fcntl.F_SETFL, fl | os.O_NONBLOCK)

        self.handle_communications()

    def handle_communications(self):
        """Handle any pending data over the channel or stdin."""
        while True:
            rl, wl, el = select.select([self.channel, sys.stdin], [], [])

            if self.channel in rl:
                if not self.process_channel(self.channel):
                    break

            if sys.stdin in rl:
                if not self.process_stdin(self.channel):
                    self.channel.shutdown_write()
                    break


class WindowsHandler(PlatformHandler):
    """A platform handler for Microsoft Windows platforms."""

    def shell(self):
        """Open a shell."""
        self.handle_communications()

    def transfer(self):
        """Transfer data over the channel."""
        self.handle_communications()

    def handle_communications(self):
        """Handle any pending data over the channel or stdin."""
        import threading

        debug('!! begin_windows_transfer\n')

        self.channel.setblocking(0)

        def writeall(channel):
            while self.process_channel(channel):
                pass

            debug('!! Shutting down reading\n')
            channel.shutdown_read()

        writer = threading.Thread(target=writeall, args=(self.channel,))
        writer.start()

        try:
            while self.process_stdin(self.channel):
                pass
        except EOFError:
            pass

        debug('!! Shutting down writing\n')
        self.channel.shutdown_write()


def print_version(option, opt, value, parser):
    """Print the current version and exit."""
    parser.print_version()
    sys.exit(0)


def parse_options(args):
    """Parse the given arguments into the global ``options`` dictionary."""
    global options

    hostname = None

    parser = OptionParser(usage='%prog [options] [user@]hostname [command]',
                          version='%prog ' + get_version_string())
    parser.disable_interspersed_args()
    parser.add_option('-l',
                      dest='username', metavar='USERNAME', default=None,
                      help='the user to log in as on the remote machine')
    parser.add_option('-p', '--port',
                      type='int', dest='port', metavar='PORT', default=None,
                      help='the port to connect to')
    parser.add_option('-q', '--quiet',
                      action='store_true', dest='quiet', default=False,
                      help='suppress any unnecessary output')
    parser.add_option('-s',
                      dest='subsystem', metavar='SUBSYSTEM', default=None,
                      nargs=2,
                      help='the subsystem to use (ssh or sftp)')
    parser.add_option('-V',
                      action='callback', callback=print_version,
                      help='display the version information and exit')
    parser.add_option('--rb-disallow-agent',
                      action='store_false', dest='allow_agent',
                      default=os.getenv('RBSSH_ALLOW_AGENT') != '0',
                      help='disable using the SSH agent for authentication')
    parser.add_option('--rb-local-site',
                      dest='local_site_name', metavar='NAME',
                      default=os.getenv('RB_LOCAL_SITE'),
                      help='the local site name containing the SSH keys to '
                           'use')

    (options, args) = parser.parse_args(args)

    if options.subsystem:
        if len(options.subsystem) != 2:
            parser.error('-s requires a hostname and a valid subsystem')
        elif options.subsystem[1] not in ('sftp', 'ssh'):
            parser.error('Invalid subsystem %s' % options.subsystem[1])

        hostname, options.subsystem = options.subsystem

    if len(args) == 0 and not hostname:
        parser.print_help()
        sys.exit(1)

    if not hostname:
        hostname = args[0]
        args = args[1:]

    if options.port:
        port = options.port
    else:
        port = SSH_PORT

    return hostname, port, args


def main():
    """Run the application."""
    # We don't want any warnings to end up impacting output.
    warnings.simplefilter('ignore')

    if DEBUG:
        pid = os.getpid()
        log_filename = 'rbssh-%s.log' % pid

        if DEBUG_LOGDIR:
            log_path = os.path.join(DEBUG_LOGDIR, log_filename)
        else:
            log_path = log_filename

        logging.basicConfig(level=logging.DEBUG,
                            format='%(asctime)s %(name)-18s %(levelname)-8s '
                                   '%(message)s',
                            datefmt='%m-%d %H:%M',
                            filename=log_path,
                            filemode='w')

        debug('%s', sys.argv)
        debug('PID %s', pid)

    # Perform the bare minimum to initialize the Django/Review Board
    # environment. We're not calling Review Board's initialize() because
    # we want to completely minimize what we import and set up.
    if hasattr(django, 'setup'):
        django.setup()

<<<<<<< HEAD
    initialize(load_extensions=False,
               setup_logging=False,
               setup_templates=False)
=======
    from reviewboard.scmtools.core import SCMTool
    from reviewboard.ssh.client import SSHClient
>>>>>>> aa2a76b9

    ch = logging.StreamHandler()
    ch.setLevel(logging.INFO)
    ch.setFormatter(logging.Formatter('%(message)s'))
    ch.addFilter(logging.Filter('root'))
    logging.getLogger('').addHandler(ch)

    path, port, command = parse_options(sys.argv[1:])

    if '://' not in path:
        path = 'ssh://' + path

    username, hostname = SCMTool.get_auth_from_uri(path, options.username)

    if username is None:
        username = getpass.getuser()

    client = SSHClient(namespace=options.local_site_name)
    client.set_missing_host_key_policy(paramiko.WarningPolicy())

    if command:
        purpose = command
    else:
        purpose = 'interactive shell'

    debug('!!! SSH backend = %s', type(client.storage))
    debug('!!! Preparing to connect to %s@%s for %s',
          username, hostname, purpose)

    attempts = 0
    password = None

    key = client.get_user_key()

    while True:
        try:
            client.connect(hostname, port, username=username,
                           password=password, pkey=key,
                           allow_agent=options.allow_agent)
            break
        except paramiko.AuthenticationException as e:
            if attempts == 3 or not sys.stdin.isatty():
                logging.error('Too many authentication failures for %s' %
                              username)
                sys.exit(1)

            attempts += 1
            password = getpass.getpass("%s@%s's password: " %
                                       (username, hostname))
        except paramiko.SSHException as e:
            logging.error('Error connecting to server: %s' % e)
            sys.exit(1)
        except Exception as e:
            logging.error('Unknown exception during connect: %s (%s)' %
                          (e, type(e)))
            sys.exit(1)

    transport = client.get_transport()
    channel = transport.open_session()

    if sys.platform in ('cygwin', 'win32'):
        debug('!!! Using WindowsHandler')
        handler = WindowsHandler(channel)
    else:
        debug('!!! Using PosixHandler')
        handler = PosixHandler(channel)

    if options.subsystem == 'sftp':
        debug('!!! Invoking sftp subsystem')
        channel.invoke_subsystem('sftp')
        handler.transfer()
    elif command:
        debug('!!! Sending command %s', command)
        channel.exec_command(' '.join(command))
        handler.transfer()
    else:
        debug('!!! Opening shell')
        channel.get_pty()
        channel.invoke_shell()
        handler.shell()

    debug('!!! Done')
    status = channel.recv_exit_status()
    client.close()

    return status


if __name__ == '__main__':
    main()


# ... with blackjack, and hookers.<|MERGE_RESOLUTION|>--- conflicted
+++ resolved
@@ -44,12 +44,9 @@
     for path in reversed(os.environ[str('RBSITE_PYTHONPATH')].split(str(':'))):
         sys.path.insert(1, path)
 
-<<<<<<< HEAD
-=======
 os.environ[str('DJANGO_SETTINGS_MODULE')] = \
     str('reviewboard.cmdline.conf.rbssh.settings')
 
->>>>>>> aa2a76b9
 import django
 import paramiko
 from django.utils import six
@@ -326,14 +323,8 @@
     if hasattr(django, 'setup'):
         django.setup()
 
-<<<<<<< HEAD
-    initialize(load_extensions=False,
-               setup_logging=False,
-               setup_templates=False)
-=======
     from reviewboard.scmtools.core import SCMTool
     from reviewboard.ssh.client import SSHClient
->>>>>>> aa2a76b9
 
     ch = logging.StreamHandler()
     ch.setLevel(logging.INFO)
