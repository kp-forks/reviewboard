--- conflicted
+++ resolved
@@ -175,11 +175,8 @@
         self.is_symlink = False
         self.insert_count = 0
         self.delete_count = 0
-<<<<<<< HEAD
         self.skip = False
-=======
         self.extra_data = {}
->>>>>>> 6ee48355
 
         self._data_io = io.BytesIO()
         self._data = None
@@ -629,16 +626,8 @@
         subclasses to make a determination based on its contents (which may
         vary between types of diffs, but should include at least a filename.
 
-<<<<<<< HEAD
         If the ``Index:`` line is not present, this won't do anything by
         default.
-=======
-            parsed_file.extra_data = info.get('extra_data', {})
-
-            # The header is part of the diff, so make sure it gets in the
-            # diff content.
-            lines = self.lines[start:linenum]
->>>>>>> 6ee48355
 
         Subclasses can override this to parse additional information before the
         standard diff header. They may also set :py:attr:`ParsedFileDiff.skip`
