"""Management command to condense stored diffs in the database."""

from __future__ import unicode_literals, division

import sys
from datetime import datetime, timedelta

from django.conf import settings
from django.contrib.humanize.templatetags.humanize import intcomma
from django.utils.translation import ugettext as _, ungettext_lazy as N_
from djblets.util.compat.django.core.management.base import BaseCommand

from reviewboard.diffviewer.models import FileDiff


class Command(BaseCommand):
<<<<<<< HEAD
    """Management command to condense stored diffs in the database."""

    help = _('Condenses the diffs stored in the database, reducing space '
             'requirements')
=======
    help = ('Condenses the diffs stored in the database, reducing space '
            'requirements')
>>>>>>> 5279387e

    DELAY_SHOW_REMAINING_SECS = 30

    TIME_REMAINING_CHUNKS = (
        (60 * 60 * 24 * 365, N_('%d year', '%d years')),
        (60 * 60 * 24 * 30, N_('%d month', '%d months')),
        (60 * 60 * 24 * 7, N_('%d week', '%d weeks')),
        (60 * 60 * 24, N_('%d day', '%d days')),
        (60 * 60, N_('%d hour', '%d hours')),
        (60, N_('%d minute', '%d minutes'))
    )

    # We add a bunch of spaces in order to override any previous
    # content on the line, for when it shrinks.
    TIME_REMAINING_STR = _('%s remaining                                  ')

    CALC_TIME_REMAINING_STR = _('Calculating time remaining')

<<<<<<< HEAD
    def handle(self, **options):
        """Handle the command.

        Args:
            **options (dict, unused):
                Options parsed on the command line. For this command, no
                options are available.
        """
        counts = FileDiff.objects.get_migration_counts()
        total_count = counts['total_count']
=======
    def add_arguments(self, parser):
        """Add arguments to the command.
>>>>>>> 5279387e

        Args:
            parser (argparse.ArgumentParser):
                The argument parser for the command.
        """
        parser.add_argument(
            '--show-counts-only',
            action='store_true',
            dest='show_counts',
            default=False,
            help=_("Show the number of diffs that are expected to be "
                   "migrated, but don't perform a migration."))
        parser.add_argument(
            '--no-progress',
            action='store_false',
            dest='show_progress',
            default=True,
            help=_("Don't show progress information or totals while "
                   "migrating. You might want to use this if your database "
                   "is taking too long to generate total migration counts."))
        parser.add_argument(
            '--max-diffs',
            action='store',
            dest='max_diffs',
            type=int,
            default=None,
            help=_("The maximum number of migrations to perform. This is "
                   "useful if you have a lot of diffs to migrate and want "
                   "to do it over several sessions."))

    def handle(self, **options):
        """Handle the command.

        Args:
            **options (dict, unused):
                Options parsed on the command line.

        Raises:
            django.core.management.CommandError:
                There was an error performing a diff migration.
        """
        self.show_progress = options['show_progress']
        max_diffs = options['max_diffs']

        if options['show_counts']:
            counts = FileDiff.objects.get_migration_counts()
            self.stdout.write(_('%d unmigrated Review Board pre-1.7 diffs\n')
                              % counts['filediffs'])
            self.stdout.write(_('%d unmigrated Review Board 1.7-2.5 diffs\n')
                              % counts['legacy_file_diff_data'])
            self.stdout.write(_('%d total unmigrated diffs\n')
                              % counts['total_count'])
            return
        elif self.show_progress:
            counts = FileDiff.objects.get_migration_counts()
            total_count = counts['total_count']

            if total_count == 0:
                self.stdout.write(_('All diffs have already been migrated.\n'))
                return

            warning = counts.get('warning')

            if warning:
                self.stderr.write(_('Warning: %s\n\n') % warning)

            if max_diffs is None:
                process_count = total_count
            else:
                process_count = min(max_diffs, total_count)

            self.stdout.write(_('Processing %(count)d unmigrated diffs...\n')
                              % {'count': process_count})
        else:
            # Set to an empty dictionary to force migrate_all() to not
            # look up its own counts.
            counts = {}

            self.stdout.write(_('Processing all unmigrated diffs...\n'))

        self.stdout.write(_(
          '\n'
          'This may take a while. It is safe to continue using '
          'Review Board while this is\n'
          'processing, but it may temporarily run slower.\n'
          '\n'))

        # Don't allow queries to be stored.
        settings.DEBUG = False

        self.start_time = datetime.now()
        self.prev_prefix_len = 0
        self.prev_time_remaining_s = ''
        self.show_remaining = False

        info = FileDiff.objects.migrate_all(batch_done_cb=self._on_batch_done,
                                            counts=counts,
                                            max_diffs=max_diffs)

        if info['diffs_migrated'] == 0:
            self.stdout.write(_('All diffs have already been migrated.\n'))
        else:
            old_diff_size = info['old_diff_size']
            new_diff_size = info['new_diff_size']

            self.stdout.write(
                _('\n'
                  '\n'
                  'Condensed stored diffs from %(old_size)s bytes to '
                  '%(new_size)s bytes (%(savings_pct)0.2f%% savings)\n')
                % {
                    'old_size': intcomma(old_diff_size),
                    'new_size': intcomma(new_diff_size),
                    'savings_pct': (float(old_diff_size - new_diff_size) /
                                    float(old_diff_size) * 100),
                })

    def _on_batch_done(self, total_diffs_migrated, total_count=None, **kwargs):
        """Handler for when a batch of diffs are processed.

        This will report the progress of the operation, showing the estimated
        amount of time remaining.

        Args:
<<<<<<< HEAD
            processed_count (int):
                The number of diffs currently processed.

            total_count (int):
                The total number of diffs to convert.
=======
            total_diffs_migrated (int):
                The total number of diffs migrated so far in this
                condensediffs operation.

            total_count (int, optional):
                The total number of diffs to migrate in the database. This
                may be ``None``, in which case the output won't contain
                progress and time estimation.

            **kwargs (dict, unused):
                Unused keyword arguments.
>>>>>>> 5279387e
        """
        # NOTE: We use sys.stdout when writing instead of self.stderr in order
        #       to control newlines. Command.stderr will force a \n for each
        #       write.
        if self.show_progress:
            # We may be receiving an estimate for the total number of diffs
            # that is less than the actual count. If we've gone past the
            # initial total, just bump up the total to the current count.
            total_count = max(total_diffs_migrated, total_count)

            pct = total_diffs_migrated * 100 / total_count

            delta = datetime.now() - self.start_time
            delta_secs = delta.total_seconds()

            if (not self.show_remaining and
                delta_secs >= self.DELAY_SHOW_REMAINING_SECS):
                self.show_remaining = True

            if self.show_remaining:
                secs_left = ((delta_secs // total_diffs_migrated) *
                             (total_count - total_diffs_migrated))

                time_remaining_s = (self.TIME_REMAINING_STR
                                    % self._time_remaining(secs_left))
            else:
                time_remaining_s = self.CALC_TIME_REMAINING_STR

            prefix_s = '  [%d%%] %s/%s - ' % (pct, total_diffs_migrated,
                                              total_count)

            sys.stdout.write(prefix_s)

            # Only write out the time remaining string if it has changed or
            # there's been a shift in the length of the prefix. This reduces
            # how much we have to write to the terminal, and how often, by
            # a fair amount.
            if (self.prev_prefix_len != len(prefix_s) or
                self.prev_time_remaining_s != time_remaining_s):
                # Something has changed, so output the string and then cache
                # the values for the next call.
                sys.stdout.write(time_remaining_s)

                self.prev_prefix_len = len(prefix_s)
                self.prev_time_remaining_s = time_remaining_s
        else:
            sys.stdout.write(' %s diffs migrated' % total_diffs_migrated)

        sys.stdout.write('\r')
        sys.stdout.flush()

    def _time_remaining(self, secs_left):
        """Return a string representing the time remaining for the operation.

        This is a simplified version of Django's timeuntil() function that
        does fewer calculations in order to reduce the amount of time we
        have to spend every loop. For instance, it doesn't bother with
        constructing datetimes and recomputing deltas, since we already
        have those, and it doesn't rebuild the TIME_REMAINING_CHUNKS
        every time it's called. It also handles seconds.

        Args:
            secs_left (int):
                The estimated number of seconds remaining.

        Returns:
            unicode:
            The text containing the time remaining.
        """
        delta = timedelta(seconds=secs_left)
        since = delta.days * 24 * 60 * 60 + delta.seconds

        if since < 60:
            return N_('%d second', '%d seconds') % since

        for i, (seconds, name) in enumerate(self.TIME_REMAINING_CHUNKS):
            count = since // seconds

            if count != 0:
                break

        result = name % count

        if i + 1 < len(self.TIME_REMAINING_CHUNKS):
            seconds2, name2 = self.TIME_REMAINING_CHUNKS[i + 1]
            count2 = (since - (seconds * count)) // seconds2

            if count2 != 0:
                result += ', ' + name2 % count2

        return result<|MERGE_RESOLUTION|>--- conflicted
+++ resolved
@@ -14,15 +14,10 @@
 
 
 class Command(BaseCommand):
-<<<<<<< HEAD
     """Management command to condense stored diffs in the database."""
 
     help = _('Condenses the diffs stored in the database, reducing space '
              'requirements')
-=======
-    help = ('Condenses the diffs stored in the database, reducing space '
-            'requirements')
->>>>>>> 5279387e
 
     DELAY_SHOW_REMAINING_SECS = 30
 
@@ -41,21 +36,8 @@
 
     CALC_TIME_REMAINING_STR = _('Calculating time remaining')
 
-<<<<<<< HEAD
-    def handle(self, **options):
-        """Handle the command.
-
-        Args:
-            **options (dict, unused):
-                Options parsed on the command line. For this command, no
-                options are available.
-        """
-        counts = FileDiff.objects.get_migration_counts()
-        total_count = counts['total_count']
-=======
     def add_arguments(self, parser):
         """Add arguments to the command.
->>>>>>> 5279387e
 
         Args:
             parser (argparse.ArgumentParser):
@@ -180,13 +162,6 @@
         amount of time remaining.
 
         Args:
-<<<<<<< HEAD
-            processed_count (int):
-                The number of diffs currently processed.
-
-            total_count (int):
-                The total number of diffs to convert.
-=======
             total_diffs_migrated (int):
                 The total number of diffs migrated so far in this
                 condensediffs operation.
@@ -198,7 +173,6 @@
 
             **kwargs (dict, unused):
                 Unused keyword arguments.
->>>>>>> 5279387e
         """
         # NOTE: We use sys.stdout when writing instead of self.stderr in order
         #       to control newlines. Command.stderr will force a \n for each
